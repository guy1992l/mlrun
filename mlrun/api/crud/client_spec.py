# Copyright 2023 Iguazio
#
# Licensed under the Apache License, Version 2.0 (the "License");
# you may not use this file except in compliance with the License.
# You may obtain a copy of the License at
#
#   http://www.apache.org/licenses/LICENSE-2.0
#
# Unless required by applicable law or agreed to in writing, software
# distributed under the License is distributed on an "AS IS" BASIS,
# WITHOUT WARRANTIES OR CONDITIONS OF ANY KIND, either express or implied.
# See the License for the specific language governing permissions and
# limitations under the License.
#
import mlrun.api.utils.runtimes.nuclio
import mlrun.common.schemas
import mlrun.utils.singleton
from mlrun.config import Config, config, default_config
from mlrun.runtimes.utils import resolve_mpijob_crd_version


class ClientSpec(
    metaclass=mlrun.utils.singleton.Singleton,
):
    def get_client_spec(
        self, client_version: str = None, client_python_version: str = None
    ):
        mpijob_crd_version = resolve_mpijob_crd_version()
        return mlrun.common.schemas.ClientSpec(
            version=config.version,
            namespace=config.namespace,
            docker_registry=config.httpdb.builder.docker_registry,
            remote_host=config.remote_host,
            mpijob_crd_version=mpijob_crd_version,
            ui_url=config.resolve_ui_url(),
            artifact_path=config.artifact_path,
            spark_app_image=config.spark_app_image,
            spark_app_image_tag=config.spark_app_image_tag,
            spark_history_server_path=config.spark_history_server_path,
            kfp_image=self._resolve_image_by_client_versions(
                config.kfp_image, client_version, client_python_version
            ),
            kfp_url=config.resolve_kfp_url(),
            dask_kfp_image=self._resolve_image_by_client_versions(
                config.dask_kfp_image, client_version, client_python_version
            ),
            api_url=config.httpdb.api_url,
            nuclio_version=mlrun.api.utils.runtimes.nuclio.resolve_nuclio_version(),
            spark_operator_version=config.spark_operator_version,
            calculate_artifact_hash=config.artifacts.calculate_hash,
            generate_artifact_target_path_from_artifact_hash=config.artifacts.generate_target_path_from_artifact_hash,
            redis_url=config.redis.url,
            redis_type=config.redis.type,
            sql_url=config.sql.url,
            # These don't have a default value, but we don't send them if they are not set to allow the client to know
            # when to use server value and when to use client value (server only if set). Since their default value is
            # empty and not set is also empty we can use the same _get_config_value_if_not_default
            default_function_priority_class_name=self._get_config_value_if_not_default(
                "default_function_priority_class_name"
            ),
            valid_function_priority_class_names=self._get_config_value_if_not_default(
                "valid_function_priority_class_names"
            ),
            # These have a default value, therefore we want to send them only if their value is not the default one
            # (otherwise clients don't know when to use server value and when to use client value)
            ui_projects_prefix=self._get_config_value_if_not_default(
                "ui.projects_prefix"
            ),
            scrape_metrics=self._get_config_value_if_not_default("scrape_metrics"),
            hub_url=self._get_config_value_if_not_default("hub_url"),
            default_function_node_selector=self._get_config_value_if_not_default(
                "default_function_node_selector"
            ),
            igz_version=self._get_config_value_if_not_default("igz_version"),
            auto_mount_type=self._get_config_value_if_not_default(
                "storage.auto_mount_type"
            ),
            auto_mount_params=self._get_config_value_if_not_default(
                "storage.auto_mount_params"
            ),
            default_tensorboard_logs_path=self._get_config_value_if_not_default(
                "default_tensorboard_logs_path"
            ),
            default_function_pod_resources=self._get_config_value_if_not_default(
                "default_function_pod_resources"
            ),
            preemptible_nodes_node_selector=self._get_config_value_if_not_default(
                "preemptible_nodes.node_selector"
            ),
            preemptible_nodes_tolerations=self._get_config_value_if_not_default(
                "preemptible_nodes.tolerations"
            ),
            default_preemption_mode=self._get_config_value_if_not_default(
                "function_defaults.preemption_mode"
            ),
            force_run_local=self._get_config_value_if_not_default("force_run_local"),
            function=self._get_config_value_if_not_default("function"),
            # ce_mode is deprecated, we will use the full ce config instead and ce_mode will be removed in 1.6.0
            ce_mode=config.ce.mode,
            ce=config.ce.to_dict(),
            logs=self._get_config_value_if_not_default("httpdb.logs"),
            feature_store_data_prefixes=self._get_config_value_if_not_default(
                "feature_store.data_prefixes"
            ),
<<<<<<< HEAD
            tracking=self._get_config_value_if_not_default("tracking"),
=======
            model_endpoint_monitoring_store_type=self._get_config_value_if_not_default(
                "model_endpoint_monitoring.store_type"
            ),
>>>>>>> 068ebf03
        )

    @staticmethod
    def _resolve_image_by_client_versions(
        image: str, client_version: str = None, client_python_version=None
    ):
        """
        This method main purpose is to provide enriched images for deployment processes which are being executed on
        client side, such as building a workflow. The whole enrichment and construction of a workflow is being done on
        client side unlike submitting job where the main enrichment and construction of the resource runtime is being
        applied on the backend side. Therefore for the workflow case we need to provide it with already enriched
        images.
        :param image: image name
        :param client_version: the client mlrun version
        :param client_python_version: the client python version
        :return: enriched image url
        """
        try:
            return mlrun.utils.helpers.enrich_image_url(
                image, client_version, client_python_version
            )
        # if for some reason the user provided un-parsable versions, fall back to resolve version only by server
        except ValueError:
            return mlrun.utils.helpers.enrich_image_url(image)

    @staticmethod
    def _get_config_value_if_not_default(config_key):
        config_key_parts = config_key.split(".")
        current_config_value = config
        current_default_config_value = default_config
        for config_key_part in config_key_parts:
            current_config_value = getattr(current_config_value, config_key_part)
            current_default_config_value = current_default_config_value.get(
                config_key_part, ""
            )
        # when accessing attribute in Config, if the object is of type Mapping it returns the object in type Config
        if isinstance(current_config_value, Config):
            current_config_value = current_config_value.to_dict()
        if current_config_value == current_default_config_value:
            return None
        else:
            return current_config_value<|MERGE_RESOLUTION|>--- conflicted
+++ resolved
@@ -102,13 +102,10 @@
             feature_store_data_prefixes=self._get_config_value_if_not_default(
                 "feature_store.data_prefixes"
             ),
-<<<<<<< HEAD
             tracking=self._get_config_value_if_not_default("tracking"),
-=======
             model_endpoint_monitoring_store_type=self._get_config_value_if_not_default(
                 "model_endpoint_monitoring.store_type"
             ),
->>>>>>> 068ebf03
         )
 
     @staticmethod
