# Copyright 2023 Iguazio
#
# Licensed under the Apache License, Version 2.0 (the "License");
# you may not use this file except in compliance with the License.
# You may obtain a copy of the License at
#
#   http://www.apache.org/licenses/LICENSE-2.0
#
# Unless required by applicable law or agreed to in writing, software
# distributed under the License is distributed on an "AS IS" BASIS,
# WITHOUT WARRANTIES OR CONDITIONS OF ANY KIND, either express or implied.
# See the License for the specific language governing permissions and
# limitations under the License.
import enum
import http
import json
import re
import tempfile
import time
import traceback
import typing
from datetime import datetime
from os import path, remove
from typing import Dict, List, Optional, Union
from urllib.parse import urlparse

import kfp
import requests
import semver

import mlrun
import mlrun.common.schemas
import mlrun.model_monitoring.model_endpoint
import mlrun.platforms
import mlrun.projects
from mlrun.errors import MLRunInvalidArgumentError, err_to_str

from ..artifacts import Artifact
from ..config import config
from ..datastore.datastore_profile import DatastoreProfile2Json
from ..feature_store import FeatureSet, FeatureVector
from ..lists import ArtifactList, RunList
from ..runtimes import BaseRuntime
from ..utils import (
    datetime_to_iso,
    dict_to_json,
    logger,
    new_pipe_metadata,
    normalize_name,
    version,
)
from .base import RunDBError, RunDBInterface

_artifact_keys = [
    "format",
    "inline",
    "key",
    "src_path",
    "target_path",
    "viewer",
]


def bool2str(val):
    return "yes" if val else "no"


class HTTPRunDB(RunDBInterface):
    """Interface for accessing and manipulating the :py:mod:`mlrun` persistent store, maintaining the full state
    and catalog of objects that MLRun uses. The :py:class:`HTTPRunDB` class serves as a client-side proxy to the MLRun
    API service which maintains the actual data-store, accesses the server through REST APIs.

    The class provides functions for accessing and modifying the various objects that are used by MLRun in its
    operation. The functions provided follow some standard guidelines, which are:

    - Every object in MLRun exists in the context of a project (except projects themselves). When referencing an object
      through any API, a project name must be provided. The default for most APIs is for an empty project name, which
      will be replaced by the name of the default project (usually ``default``). Therefore, if performing an API to
      list functions, for example, and not providing a project name - the result will not be functions from all
      projects but rather from the ``default`` project.
    - Many objects can be assigned labels, and listed/queried by label. The label parameter for query APIs allows for
      listing objects that:

      - Have a specific label, by asking for ``label="<label_name>"``. In this case the actual value of the label
        doesn't matter and every object with that label will be returned
      - Have a label with a specific value. This is done by specifying ``label="<label_name>=<label_value>"``. In this
        case only objects whose label matches the value will be returned

    - Most objects have a ``create`` method as well as a ``store`` method. Create can only be called when such an
      does not exist yet, while store allows for either creating a new object or overwriting an existing object.
    - Some objects have a ``versioned`` option, in which case overwriting the same object with a different version of
      it does not delete the previous version, but rather creates a new version of the object and keeps both versions.
      Versioned objects usually have a ``uid`` property which is based on their content and allows to reference a
      specific version of an object (other than tagging objects, which also allows for easy referencing).
    - Many objects have both a ``store`` function and a ``patch`` function. These are used in the same way as the
      corresponding REST verbs - a ``store`` is passed a full object and will basically perform a PUT operation,
      replacing the full object (if it exists) while ``patch`` receives just a dictionary containing the differences to
      be applied to the object, and will merge those changes to the existing object. The ``patch``
      operation also has a strategy assigned to it which determines how the merge logic should behave.
      The strategy can be either ``replace`` or ``additive``. For further details on those strategies, refer
      to https://pypi.org/project/mergedeep/
    """

    kind = "http"
    # by default we don't retry on POST request as they are usually not idempotent
    # here is a list of identified POST requests that are idempotent ('store' vs 'create') and can be retried
    RETRIABLE_POST_PATHS = [
        r"\/?projects\/.+\/artifacts\/.+\/.+",
        r"\/?run\/.+\/.+",
    ]

    def __init__(self, url):
        self.server_version = ""
        self.session = None
        self._wait_for_project_terminal_state_retry_interval = 3
        self._wait_for_background_task_terminal_state_retry_interval = 3
        self._wait_for_project_deletion_interval = 3
        self.client_version = version.Version().get()["version"]
        self.python_version = str(version.Version().get_python_version())

        self._enrich_and_validate(url)

    def _enrich_and_validate(self, url):
        parsed_url = urlparse(url)
        scheme = parsed_url.scheme.lower()
        if scheme not in ("http", "https"):
            raise ValueError(
                f"Invalid URL scheme {scheme} for HTTPRunDB, only http(s) is supported"
            )

        endpoint = parsed_url.hostname
        if parsed_url.port:
            endpoint += f":{parsed_url.port}"
        base_url = f"{parsed_url.scheme}://{endpoint}{parsed_url.path}"

        username = parsed_url.username or config.httpdb.user
        password = parsed_url.password or config.httpdb.password

        username, password, token = mlrun.platforms.add_or_refresh_credentials(
            parsed_url.hostname, username, password, config.httpdb.token
        )

        self.base_url = base_url
        self.user = username
        self.password = password
        self.token = token

    def __repr__(self):
        cls = self.__class__.__name__
        return f"{cls}({self.base_url!r})"

    @staticmethod
    def get_api_path_prefix(version: str = None) -> str:
        """
        :param version: API version to use, None (the default) will mean to use the default value from mlconf,
         for un-versioned api set an empty string.
        """
        if version is not None:
            return f"api/{version}" if version else "api"

        api_version_path = (
            f"api/{config.api_base_version}" if config.api_base_version else "api"
        )
        return api_version_path

    def get_base_api_url(self, path: str, version: str = None) -> str:
        path_prefix = self.get_api_path_prefix(version)
        url = f"{self.base_url}/{path_prefix}/{path}"
        return url

    def api_call(
        self,
        method,
        path,
        error=None,
        params=None,
        body=None,
        json=None,
        headers=None,
        timeout=45,
        version=None,
    ):
        """Perform a direct REST API call on the :py:mod:`mlrun` API server.

        Caution:
            For advanced usage - prefer using the various APIs exposed through this class, rather than
            directly invoking REST calls.

        :param method: REST method (POST, GET, PUT...)
        :param path: Path to endpoint executed, for example ``"projects"``
        :param error: Error to return if API invocation fails
        :param params: Rest parameters, passed as a dictionary: ``{"<param-name>": <"param-value">}``
        :param body: Payload to be passed in the call. If using JSON objects, prefer using the ``json`` param
        :param json: JSON payload to be passed in the call
        :param headers: REST headers, passed as a dictionary: ``{"<header-name>": "<header-value>"}``
        :param timeout: API call timeout
        :param version: API version to use, None (the default) will mean to use the default value from config,
         for un-versioned api set an empty string.

        :return: Python HTTP response object
        """
        url = self.get_base_api_url(path, version)
        kw = {
            key: value
            for key, value in (
                ("params", params),
                ("data", body),
                ("json", json),
                ("headers", headers),
            )
            if value is not None
        }

        if self.user:
            kw["auth"] = (self.user, self.password)
        elif self.token:
            # Iguazio auth doesn't support passing token through bearer, so use cookie instead
            if mlrun.platforms.iguazio.is_iguazio_session(self.token):
                session_cookie = f'j:{{"sid": "{self.token}"}}'
                cookies = {
                    "session": session_cookie,
                }
                kw["cookies"] = cookies
            else:
                if "Authorization" not in kw.setdefault("headers", {}):
                    kw["headers"].update({"Authorization": "Bearer " + self.token})

        if mlrun.common.schemas.HeaderNames.client_version not in kw.setdefault(
            "headers", {}
        ):
            kw["headers"].update(
                {
                    mlrun.common.schemas.HeaderNames.client_version: self.client_version,
                    mlrun.common.schemas.HeaderNames.python_version: self.python_version,
                }
            )

        # requests no longer supports header values to be enum (https://github.com/psf/requests/pull/6154)
        # convert to strings. Do the same for params for niceness
        for dict_ in [headers, params]:
            if dict_ is not None:
                for key in dict_.keys():
                    if isinstance(dict_[key], enum.Enum):
                        dict_[key] = dict_[key].value

        # if the method is POST, we need to update the session with the appropriate retry policy
        if not self.session or method == "POST":
            retry_on_post = self._is_retry_on_post_allowed(method, path)
            self.session = self._init_session(retry_on_post)

        try:
            response = self.session.request(
                method, url, timeout=timeout, verify=False, **kw
            )
        except requests.RequestException as exc:
            error = f"{err_to_str(exc)}: {error}" if error else err_to_str(exc)
            raise mlrun.errors.MLRunRuntimeError(error) from exc

        if not response.ok:
            if response.content:
                try:
                    data = response.json()
                    error_details = data.get("detail", {})
                    if not error_details:
                        logger.warning("Failed parsing error response body", data=data)
                except Exception:
                    error_details = ""
                if error_details:
                    error_details = f"details: {error_details}"
                    error = f"{error} {error_details}" if error else error_details
                    mlrun.errors.raise_for_status(response, error)

            mlrun.errors.raise_for_status(response, error)

        return response

    def _init_session(self, retry_on_post: bool = False):
        return mlrun.utils.HTTPSessionWithRetry(
            retry_on_exception=config.httpdb.retry_api_call_on_exception
            == mlrun.common.schemas.HTTPSessionRetryMode.enabled.value,
            retry_on_post=retry_on_post,
        )

    def _path_of(self, prefix, project, uid):
        project = project or config.default_project
        return f"{prefix}/{project}/{uid}"

    def _is_retry_on_post_allowed(self, method, path: str):
        """
        Check if the given path is allowed to be retried on POST method
        :param method:  used to verify that the method is POST since if there is no session initialized there is no
                        need to initialize it with retry policy for POST when the method is not POST
        :param path:    the path to check
        :return:        True if the path is allowed to be retried on POST method and method is POST, False otherwise
        """
        return method == "POST" and any(
            re.match(regex, path) for regex in self.RETRIABLE_POST_PATHS
        )

    def connect(self, secrets=None):
        """Connect to the MLRun API server. Must be called prior to executing any other method.
        The code utilizes the URL for the API server from the configuration - ``mlconf.dbpath``.

        For example::

            mlconf.dbpath = mlconf.dbpath or 'http://mlrun-api:8080'
            db = get_run_db().connect()
        """
        # hack to allow unit tests to instantiate HTTPRunDB without a real server behind
        if "mock-server" in self.base_url:
            return
        resp = self.api_call("GET", "client-spec", timeout=5)
        try:
            server_cfg = resp.json()
            self.server_version = server_cfg["version"]
            self._validate_version_compatibility(self.server_version, config.version)
            config.namespace = config.namespace or server_cfg.get("namespace")
            if (
                "namespace" in server_cfg
                and server_cfg["namespace"] != config.namespace
            ):
                logger.warning(
                    f"warning!, server ({server_cfg['namespace']}) and client ({config.namespace})"
                    " namespace don't match"
                )
            if config.ce.mode and config.ce.mode != server_cfg.get("ce_mode", ""):
                logger.warning(
                    f"warning!, server ({server_cfg['ce_mode']}) and client ({config.ce.mode})"
                    " CE mode don't match"
                )
            config.ce = server_cfg.get("ce") or config.ce

            # get defaults from remote server
            config.remote_host = config.remote_host or server_cfg.get("remote_host")
            config.mpijob_crd_version = config.mpijob_crd_version or server_cfg.get(
                "mpijob_crd_version"
            )
            config.ui.url = config.resolve_ui_url() or server_cfg.get("ui_url")
            config.artifact_path = config.artifact_path or server_cfg.get(
                "artifact_path"
            )
            config.feature_store.data_prefixes = (
                config.feature_store.data_prefixes
                or server_cfg.get("feature_store_data_prefixes")
            )
            config.spark_app_image = config.spark_app_image or server_cfg.get(
                "spark_app_image"
            )
            config.spark_app_image_tag = config.spark_app_image_tag or server_cfg.get(
                "spark_app_image_tag"
            )
            config.spark_history_server_path = (
                config.spark_history_server_path
                or server_cfg.get("spark_history_server_path")
            )
            config.httpdb.builder.docker_registry = (
                config.httpdb.builder.docker_registry
                or server_cfg.get("docker_registry")
            )
            config.httpdb.api_url = config.httpdb.api_url or server_cfg.get("api_url")
            config.nuclio_version = config.nuclio_version or server_cfg.get(
                "nuclio_version"
            )
            config.default_function_priority_class_name = (
                config.default_function_priority_class_name
                or server_cfg.get("default_function_priority_class_name")
            )
            config.valid_function_priority_class_names = (
                config.valid_function_priority_class_names
                or server_cfg.get("valid_function_priority_class_names")
            )
            config.artifacts.calculate_hash = (
                config.artifacts.calculate_hash
                if config.artifacts.calculate_hash is not None
                else server_cfg.get("calculate_artifact_hash")
            )
            config.artifacts.generate_target_path_from_artifact_hash = (
                config.artifacts.generate_target_path_from_artifact_hash
                if config.artifacts.generate_target_path_from_artifact_hash is not None
                else server_cfg.get("generate_artifact_target_path_from_artifact_hash")
            )

            config.redis.url = config.redis.url or server_cfg.get("redis_url")
            # allow client to set the default partial WA for lack of support of per-target auxiliary options
            config.redis.type = config.redis.type or server_cfg.get("redis_type")

            config.sql.url = config.sql.url or server_cfg.get("sql_url")
            # These have a default value, therefore local config will always have a value, prioritize the
            # API value first
            config.ui.projects_prefix = (
                server_cfg.get("ui_projects_prefix") or config.ui.projects_prefix
            )
            config.kfp_image = server_cfg.get("kfp_image") or config.kfp_image
            config.kfp_url = server_cfg.get("kfp_url") or config.kfp_url
            config.dask_kfp_image = (
                server_cfg.get("dask_kfp_image") or config.dask_kfp_image
            )
            config.scrape_metrics = (
                server_cfg.get("scrape_metrics")
                if server_cfg.get("scrape_metrics") is not None
                else config.scrape_metrics
            )
            config.hub_url = server_cfg.get("hub_url") or config.hub_url
            config.default_function_node_selector = (
                server_cfg.get("default_function_node_selector")
                or config.default_function_node_selector
            )
            config.igz_version = server_cfg.get("igz_version") or config.igz_version
            config.storage.auto_mount_type = (
                server_cfg.get("auto_mount_type") or config.storage.auto_mount_type
            )
            config.storage.auto_mount_params = (
                server_cfg.get("auto_mount_params") or config.storage.auto_mount_params
            )
            config.spark_operator_version = (
                server_cfg.get("spark_operator_version")
                or config.spark_operator_version
            )
            config.default_tensorboard_logs_path = (
                server_cfg.get("default_tensorboard_logs_path")
                or config.default_tensorboard_logs_path
            )
            config.default_function_pod_resources = (
                server_cfg.get("default_function_pod_resources")
                or config.default_function_pod_resources
            )
            config.function_defaults.preemption_mode = (
                server_cfg.get("default_preemption_mode")
                or config.function_defaults.preemption_mode
            )
            config.preemptible_nodes.node_selector = (
                server_cfg.get("preemptible_nodes_node_selector")
                or config.preemptible_nodes.node_selector
            )
            config.preemptible_nodes.tolerations = (
                server_cfg.get("preemptible_nodes_tolerations")
                or config.preemptible_nodes.tolerations
            )
            config.force_run_local = (
                server_cfg.get("force_run_local") or config.force_run_local
            )
            config.function = server_cfg.get("function") or config.function
            config.httpdb.logs = server_cfg.get("logs") or config.httpdb.logs
<<<<<<< HEAD
            config.tracking = server_cfg.get("tracking") or config.tracking
=======
            config.model_endpoint_monitoring.store_type = (
                server_cfg.get("model_endpoint_monitoring_store_type")
                or config.model_endpoint_monitoring.store_type
            )
>>>>>>> 068ebf03

        except Exception as exc:
            logger.warning(
                "Failed syncing config from server",
                exc=err_to_str(exc),
                traceback=traceback.format_exc(),
            )
        return self

    def store_log(self, uid, project="", body=None, append=False):
        """Save a log persistently.

        :param uid: Log unique ID
        :param project: Project name for which this log belongs
        :param body: The actual log to store
        :param append: Whether to append the log provided in ``body`` to an existing log with the same ``uid`` or to
            create a new log. If set to ``False``, an existing log with same ``uid`` will be overwritten
        """

        if not body:
            return

        path = self._path_of("log", project, uid)
        params = {"append": bool2str(append)}
        error = f"store log {project}/{uid}"
        self.api_call("POST", path, error, params, body)

    def get_log(self, uid, project="", offset=0, size=-1):
        """Retrieve a log.

        :param uid: Log unique ID
        :param project: Project name for which the log belongs
        :param offset: Retrieve partial log, get up to ``size`` bytes starting at offset ``offset``
            from beginning of log
        :param size: See ``offset``. If set to ``-1`` (the default) will retrieve all data to end of log.
        :returns: The following objects:

            - state - The state of the runtime object which generates this log, if it exists. In case no known state
              exists, this will be ``unknown``.
            - content - The actual log content.
        """

        params = {"offset": offset, "size": size}
        path = self._path_of("log", project, uid)
        error = f"get log {project}/{uid}"
        resp = self.api_call("GET", path, error, params=params)
        if resp.headers:
            state = resp.headers.get("x-mlrun-run-state", "")
            return state.lower(), resp.content

        return "unknown", resp.content

    def watch_log(self, uid, project="", watch=True, offset=0):
        """Retrieve logs of a running process, and watch the progress of the execution until it completes. This
        method will print out the logs and continue to periodically poll for, and print, new logs as long as the
        state of the runtime which generates this log is either ``pending`` or ``running``.

        :param uid: The uid of the log object to watch.
        :param project: Project that the log belongs to.
        :param watch: If set to ``True`` will continue tracking the log as described above. Otherwise this function
            is practically equivalent to the :py:func:`~get_log` function.
        :param offset: Minimal offset in the log to watch.
        :returns: The final state of the log being watched.
        """

        state, text = self.get_log(uid, project, offset=offset)
        if text:
            print(text.decode(errors=mlrun.mlconf.httpdb.logs.decode.errors))
        if watch:
            nil_resp = 0
            while state in ["pending", "running"]:
                offset += len(text)
                # if we get 3 nil responses in a row, increase the sleep time to 10 seconds
                # TODO: refactor this to use a conditional backoff mechanism
                if nil_resp < 3:
                    time.sleep(int(mlrun.mlconf.httpdb.logs.pull_logs_default_interval))
                else:
                    time.sleep(
                        int(
                            mlrun.mlconf.httpdb.logs.pull_logs_backoff_no_logs_default_interval
                        )
                    )
                state, text = self.get_log(uid, project, offset=offset)
                if text:
                    nil_resp = 0
                    print(
                        text.decode(errors=mlrun.mlconf.httpdb.logs.decode.errors),
                        end="",
                    )
                else:
                    nil_resp += 1
        else:
            offset += len(text)

        return state, offset

    def store_run(self, struct, uid, project="", iter=0):
        """Store run details in the DB. This method is usually called from within other :py:mod:`mlrun` flows
        and not called directly by the user."""

        path = self._path_of("run", project, uid)
        params = {"iter": iter}
        error = f"store run {project}/{uid}"
        body = _as_json(struct)
        self.api_call("POST", path, error, params=params, body=body)

    def update_run(self, updates: dict, uid, project="", iter=0, timeout=45):
        """Update the details of a stored run in the DB."""

        path = self._path_of("run", project, uid)
        params = {"iter": iter}
        error = f"update run {project}/{uid}"
        body = _as_json(updates)
        self.api_call("PATCH", path, error, params=params, body=body, timeout=timeout)

    def abort_run(self, uid, project="", iter=0, timeout=45):
        """
        Abort a running run - will remove the run's runtime resources and mark its state as aborted
        """
        self.update_run(
            {"status.state": mlrun.runtimes.constants.RunStates.aborted},
            uid,
            project,
            iter,
            timeout,
        )

    def read_run(self, uid, project="", iter=0):
        """Read the details of a stored run from the DB.

        :param uid: The run's unique ID.
        :param project: Project name.
        :param iter: Iteration within a specific execution.
        """

        path = self._path_of("run", project, uid)
        params = {"iter": iter}
        error = f"get run {project}/{uid}"
        resp = self.api_call("GET", path, error, params=params)
        return resp.json()["data"]

    def del_run(self, uid, project="", iter=0):
        """Delete details of a specific run from DB.

        :param uid: Unique ID for the specific run to delete.
        :param project: Project that the run belongs to.
        :param iter: Iteration within a specific task.
        """

        path = self._path_of("run", project, uid)
        params = {"iter": iter}
        error = f"del run {project}/{uid}"
        self.api_call("DELETE", path, error, params=params)

    def list_runs(
        self,
        name: Optional[str] = None,
        uid: Optional[Union[str, List[str]]] = None,
        project: Optional[str] = None,
        labels: Optional[Union[str, List[str]]] = None,
        state: Optional[str] = None,
        sort: bool = True,
        last: int = 0,
        iter: bool = False,
        start_time_from: Optional[datetime] = None,
        start_time_to: Optional[datetime] = None,
        last_update_time_from: Optional[datetime] = None,
        last_update_time_to: Optional[datetime] = None,
        partition_by: Optional[
            Union[mlrun.common.schemas.RunPartitionByField, str]
        ] = None,
        rows_per_partition: int = 1,
        partition_sort_by: Optional[Union[mlrun.common.schemas.SortField, str]] = None,
        partition_order: Union[
            mlrun.common.schemas.OrderType, str
        ] = mlrun.common.schemas.OrderType.desc,
        max_partitions: int = 0,
        with_notifications: bool = False,
    ) -> RunList:
        """Retrieve a list of runs, filtered by various options.
        Example::

            runs = db.list_runs(name='download', project='iris', labels=['owner=admin', 'kind=job'])
            # If running in Jupyter, can use the .show() function to display the results
            db.list_runs(name='', project=project_name).show()


        :param name: Name of the run to retrieve.
        :param uid: Unique ID of the run, or a list of run UIDs.
        :param project: Project that the runs belongs to.
        :param labels: List runs that have specific labels assigned. a single or multi label filter can be
            applied.
        :param state: List only runs whose state is specified.
        :param sort: Whether to sort the result according to their start time. Otherwise, results will be
            returned by their internal order in the DB (order will not be guaranteed).
        :param last: Deprecated - currently not used.
        :param iter: If ``True`` return runs from all iterations. Otherwise, return only runs whose ``iter`` is 0.
        :param start_time_from: Filter by run start time in ``[start_time_from, start_time_to]``.
        :param start_time_to: Filter by run start time in ``[start_time_from, start_time_to]``.
        :param last_update_time_from: Filter by run last update time in ``(last_update_time_from,
            last_update_time_to)``.
        :param last_update_time_to: Filter by run last update time in ``(last_update_time_from, last_update_time_to)``.
        :param partition_by: Field to group results by. Only allowed value is `name`. When `partition_by` is specified,
            the `partition_sort_by` parameter must be provided as well.
        :param rows_per_partition: How many top rows (per sorting defined by `partition_sort_by` and `partition_order`)
            to return per group. Default value is 1.
        :param partition_sort_by: What field to sort the results by, within each partition defined by `partition_by`.
            Currently the only allowed values are `created` and `updated`.
        :param partition_order: Order of sorting within partitions - `asc` or `desc`. Default is `desc`.
        :param max_partitions: Maximal number of partitions to include in the result. Default is `0` which means no
            limit.
        :param with_notifications: Return runs with notifications, and join them to the response. Default is `False`.
        """

        project = project or config.default_project
        params = {
            "name": name,
            "uid": uid,
            "project": project,
            "label": labels or [],
            "state": state,
            "sort": bool2str(sort),
            "iter": bool2str(iter),
            "start_time_from": datetime_to_iso(start_time_from),
            "start_time_to": datetime_to_iso(start_time_to),
            "last_update_time_from": datetime_to_iso(last_update_time_from),
            "last_update_time_to": datetime_to_iso(last_update_time_to),
            "with-notifications": with_notifications,
        }

        if partition_by:
            params.update(
                self._generate_partition_by_params(
                    mlrun.common.schemas.RunPartitionByField,
                    partition_by,
                    rows_per_partition,
                    partition_sort_by,
                    partition_order,
                    max_partitions,
                )
            )
        error = "list runs"
        resp = self.api_call("GET", "runs", error, params=params)
        return RunList(resp.json()["runs"])

    def del_runs(self, name=None, project=None, labels=None, state=None, days_ago=0):
        """Delete a group of runs identified by the parameters of the function.

        Example::

            db.del_runs(state='completed')

        :param name: Name of the task which the runs belong to.
        :param project: Project to which the runs belong.
        :param labels: Filter runs that are labeled using these specific label values.
        :param state: Filter only runs which are in this state.
        :param days_ago: Filter runs whose start time is newer than this parameter.
        """

        project = project or config.default_project
        params = {
            "name": name,
            "project": project,
            "label": labels or [],
            "state": state,
            "days_ago": str(days_ago),
        }
        error = "del runs"
        self.api_call("DELETE", "runs", error, params=params)

    def store_artifact(self, key, artifact, uid, iter=None, tag=None, project=""):
        """Store an artifact in the DB.

        :param key: Identifying key of the artifact.
        :param artifact: The actual artifact to store.
        :param uid: A unique ID for this specific version of the artifact.
        :param iter: The task iteration which generated this artifact. If ``iter`` is not ``None`` the iteration will
            be added to the key provided to generate a unique key for the artifact of the specific iteration.
        :param tag: Tag of the artifact.
        :param project: Project that the artifact belongs to.
        """

        endpoint_path = f"projects/{project}/artifacts/{uid}/{key}"
        params = {
            "tag": tag,
        }
        if iter:
            params["iter"] = str(iter)

        error = f"store artifact {project}/{uid}/{key}"

        body = _as_json(artifact)
        self.api_call("POST", endpoint_path, error, params=params, body=body)

    def read_artifact(self, key, tag=None, iter=None, project=""):
        """Read an artifact, identified by its key, tag and iteration."""

        project = project or config.default_project
        tag = tag or "latest"
        endpoint_path = f"projects/{project}/artifacts/{key}?tag={tag}"
        error = f"read artifact {project}/{key}"
        # explicitly set artifacts format to 'full' since old servers may default to 'legacy'
        params = {"format": mlrun.common.schemas.ArtifactsFormat.full.value}
        if iter:
            params["iter"] = str(iter)
        resp = self.api_call("GET", endpoint_path, error, params=params)
        return resp.json()["data"]

    def del_artifact(self, key, tag=None, project=""):
        """Delete an artifact."""

        endpoint_path = f"projects/{project}/artifacts/{key}"
        params = {
            "key": key,
            "tag": tag,
        }
        error = f"del artifact {project}/{key}"
        self.api_call("DELETE", endpoint_path, error, params=params)

    def list_artifacts(
        self,
        name=None,
        project=None,
        tag=None,
        labels: Optional[Union[Dict[str, str], List[str]]] = None,
        since=None,
        until=None,
        iter: int = None,
        best_iteration: bool = False,
        kind: str = None,
        category: Union[str, mlrun.common.schemas.ArtifactCategories] = None,
    ) -> ArtifactList:
        """List artifacts filtered by various parameters.

        Examples::

            # Show latest version of all artifacts in project
            latest_artifacts = db.list_artifacts('', tag='latest', project='iris')
            # check different artifact versions for a specific artifact
            result_versions = db.list_artifacts('results', tag='*', project='iris')
            # Show artifacts with label filters - both uploaded and of binary type
            result_labels = db.list_artifacts('results', tag='*', project='iris', labels=['uploaded', 'type=binary'])

        :param name: Name of artifacts to retrieve. Name with '~' prefix is used as a like query, and is not
            case-sensitive. This means that querying for ``~name`` may return artifacts named
            ``my_Name_1`` or ``surname``.
        :param project: Project name.
        :param tag: Return artifacts assigned this tag.
        :param labels: Return artifacts that have these labels. Labels can either be a dictionary {"label": "value"} or
            a list of "label=value" (match label key and value) or "label" (match just label key) strings.
        :param since: Not in use in :py:class:`HTTPRunDB`.
        :param until: Not in use in :py:class:`HTTPRunDB`.
        :param iter: Return artifacts from a specific iteration (where ``iter=0`` means the root iteration). If
            ``None`` (default) return artifacts from all iterations.
        :param best_iteration: Returns the artifact which belongs to the best iteration of a given run, in the case of
            artifacts generated from a hyper-param run. If only a single iteration exists, will return the artifact
            from that iteration. If using ``best_iter``, the ``iter`` parameter must not be used.
        :param kind: Return artifacts of the requested kind.
        :param category: Return artifacts of the requested category.
        """

        project = project or config.default_project

        labels = labels or []
        if isinstance(labels, dict):
            labels = [f"{key}={value}" for key, value in labels.items()]

        params = {
            "name": name,
            "tag": tag,
            "label": labels,
            "iter": iter,
            "best-iteration": best_iteration,
            "kind": kind,
            "category": category,
            "format": mlrun.common.schemas.ArtifactsFormat.full.value,
        }
        error = "list artifacts"
        endpoint_path = f"projects/{project}/artifacts"
        resp = self.api_call("GET", endpoint_path, error, params=params)
        values = ArtifactList(resp.json()["artifacts"])
        values.tag = tag
        return values

    def del_artifacts(self, name=None, project=None, tag=None, labels=None, days_ago=0):
        """Delete artifacts referenced by the parameters.

        :param name: Name of artifacts to delete. Note that this is a like query, and is case-insensitive. See
            :py:func:`~list_artifacts` for more details.
        :param project: Project that artifacts belong to.
        :param tag: Choose artifacts who are assigned this tag.
        :param labels: Choose artifacts which are labeled.
        :param days_ago: This parameter is deprecated and not used.
        """
        project = project or config.default_project
        params = {
            "name": name,
            "tag": tag,
            "label": labels or [],
            "days_ago": str(days_ago),
        }
        error = "del artifacts"
        endpoint_path = f"projects/{project}/artifacts"
        self.api_call("DELETE", endpoint_path, error, params=params)

    def list_artifact_tags(
        self,
        project=None,
        category: Union[str, mlrun.common.schemas.ArtifactCategories] = None,
    ) -> List[str]:
        """Return a list of all the tags assigned to artifacts in the scope of the given project."""

        project = project or config.default_project
        error_message = f"Failed listing artifact tags. project={project}"
        params = {"category": category} if category else {}

        response = self.api_call(
            "GET", f"projects/{project}/artifact-tags", error_message, params=params
        )
        return response.json()["tags"]

    def store_function(
        self,
        function: typing.Union[mlrun.runtimes.BaseRuntime, dict],
        name,
        project="",
        tag=None,
        versioned=False,
    ):
        """Store a function object. Function is identified by its name and tag, and can be versioned."""
        name = mlrun.utils.normalize_name(name)
        if hasattr(function, "to_dict"):
            function = function.to_dict()

        params = {"tag": tag, "versioned": versioned}
        project = project or config.default_project
        path = f"projects/{project}/functions/{name}"

        error = f"store function {project}/{name}"
        resp = self.api_call(
            "POST", path, error, params=params, body=dict_to_json(function)
        )

        # hash key optional to be backwards compatible to API v<0.4.10 in which it wasn't in the response
        return resp.json().get("hash_key")

    def get_function(self, name, project="", tag=None, hash_key=""):
        """Retrieve details of a specific function, identified by its name and potentially a tag or function hash."""

        params = {"tag": tag, "hash_key": hash_key}
        project = project or config.default_project
        path = f"projects/{project}/functions/{name}"
        error = f"get function {project}/{name}"
        resp = self.api_call("GET", path, error, params=params)
        return resp.json()["func"]

    def delete_function(self, name: str, project: str = ""):
        """Delete a function belonging to a specific project."""

        project = project or config.default_project
        path = f"projects/{project}/functions/{name}"
        error_message = f"Failed deleting function {project}/{name}"
        self.api_call("DELETE", path, error_message)

    def list_functions(self, name=None, project=None, tag=None, labels=None):
        """Retrieve a list of functions, filtered by specific criteria.

        :param name: Return only functions with a specific name.
        :param project: Return functions belonging to this project. If not specified, the default project is used.
        :param tag: Return function versions with specific tags.
        :param labels: Return functions that have specific labels assigned to them.
        :returns: List of function objects (as dictionary).
        """
        project = project or config.default_project
        params = {
            "name": name,
            "tag": tag,
            "label": labels or [],
        }
        error = "list functions"
        path = f"projects/{project}/functions"
        resp = self.api_call("GET", path, error, params=params)
        return resp.json()["funcs"]

    def list_runtime_resources(
        self,
        project: Optional[str] = None,
        label_selector: Optional[str] = None,
        kind: Optional[str] = None,
        object_id: Optional[str] = None,
        group_by: Optional[
            mlrun.common.schemas.ListRuntimeResourcesGroupByField
        ] = None,
    ) -> Union[
        mlrun.common.schemas.RuntimeResourcesOutput,
        mlrun.common.schemas.GroupedByJobRuntimeResourcesOutput,
        mlrun.common.schemas.GroupedByProjectRuntimeResourcesOutput,
    ]:
        """List current runtime resources, which are usually (but not limited to) Kubernetes pods or CRDs.
        Function applies for runs of type `['dask', 'job', 'spark', 'remote-spark', 'mpijob']`, and will return per
        runtime kind a list of the runtime resources (which may have already completed their execution).

        :param project: Get only runtime resources of a specific project, by default None, which will return only the
            projects you're authorized to see.
        :param label_selector: A label filter that will be passed to Kubernetes for filtering the results according
            to their labels.
        :param kind: The kind of runtime to query. May be one of `['dask', 'job', 'spark', 'remote-spark', 'mpijob']`
        :param object_id: The identifier of the mlrun object to query its runtime resources. for most function runtimes,
            runtime resources are per Run, for which the identifier is the Run's UID. For dask runtime, the runtime
            resources are per Function, for which the identifier is the Function's name.
        :param group_by: Object to group results by. Allowed values are `job` and `project`.
        """
        params = {
            "label_selector": label_selector,
            "group-by": group_by,
            "kind": kind,
            "object-id": object_id,
        }
        project_path = project if project else "*"
        error = "Failed listing runtime resources"
        response = self.api_call(
            "GET", f"projects/{project_path}/runtime-resources", error, params=params
        )
        if group_by is None:
            structured_list = [
                mlrun.common.schemas.KindRuntimeResources(**kind_runtime_resources)
                for kind_runtime_resources in response.json()
            ]
            return structured_list
        elif group_by == mlrun.common.schemas.ListRuntimeResourcesGroupByField.job:
            structured_dict = {}
            for project, job_runtime_resources_map in response.json().items():
                for job_id, runtime_resources in job_runtime_resources_map.items():
                    structured_dict.setdefault(project, {})[
                        job_id
                    ] = mlrun.common.schemas.RuntimeResources(**runtime_resources)
            return structured_dict
        elif group_by == mlrun.common.schemas.ListRuntimeResourcesGroupByField.project:
            structured_dict = {}
            for project, kind_runtime_resources_map in response.json().items():
                for kind, runtime_resources in kind_runtime_resources_map.items():
                    structured_dict.setdefault(project, {})[
                        kind
                    ] = mlrun.common.schemas.RuntimeResources(**runtime_resources)
            return structured_dict
        else:
            raise NotImplementedError(
                f"Provided group by field is not supported. group_by={group_by}"
            )

    def delete_runtime_resources(
        self,
        project: Optional[str] = None,
        label_selector: Optional[str] = None,
        kind: Optional[str] = None,
        object_id: Optional[str] = None,
        force: bool = False,
        grace_period: int = None,
    ) -> mlrun.common.schemas.GroupedByProjectRuntimeResourcesOutput:
        """Delete all runtime resources which are in terminal state.

        :param project: Delete only runtime resources of a specific project, by default None, which will delete only
            from the projects you're authorized to delete from.
        :param label_selector: Delete only runtime resources matching the label selector.
        :param kind: The kind of runtime to delete. May be one of `['dask', 'job', 'spark', 'remote-spark', 'mpijob']`
        :param object_id: The identifier of the mlrun object to delete its runtime resources. for most function
            runtimes, runtime resources are per Run, for which the identifier is the Run's UID. For dask runtime, the
            runtime resources are per Function, for which the identifier is the Function's name.
        :param force: Force deletion - delete the runtime resource even if it's not in terminal state or if the grace
            period didn't pass.
        :param grace_period: Grace period given to the runtime resource before they are actually removed, counted from
            the moment they moved to terminal state (defaults to mlrun.mlconf.runtime_resources_deletion_grace_period).

        :returns: :py:class:`~mlrun.common.schemas.GroupedByProjectRuntimeResourcesOutput` listing the runtime resources
            that were removed.
        """
        if grace_period is None:
            grace_period = config.runtime_resources_deletion_grace_period
            logger.info(
                "Using default grace period for runtime resources deletion",
                grace_period=grace_period,
            )

        params = {
            "label-selector": label_selector,
            "kind": kind,
            "object-id": object_id,
            "force": force,
            "grace-period": grace_period,
        }
        error = "Failed deleting runtime resources"
        project_path = project if project else "*"
        response = self.api_call(
            "DELETE",
            f"projects/{project_path}/runtime-resources",
            error,
            params=params,
        )
        structured_dict = {}
        for project, kind_runtime_resources_map in response.json().items():
            for kind, runtime_resources in kind_runtime_resources_map.items():
                structured_dict.setdefault(project, {})[
                    kind
                ] = mlrun.common.schemas.RuntimeResources(**runtime_resources)
        return structured_dict

    def create_schedule(
        self, project: str, schedule: mlrun.common.schemas.ScheduleInput
    ):
        """Create a new schedule on the given project. The details on the actual object to schedule as well as the
        schedule itself are within the schedule object provided.
        The :py:class:`~ScheduleCronTrigger` follows the guidelines in
        https://apscheduler.readthedocs.io/en/3.x/modules/triggers/cron.html.
        It also supports a :py:func:`~ScheduleCronTrigger.from_crontab` function that accepts a
        crontab-formatted string (see https://en.wikipedia.org/wiki/Cron for more information on the format and
        note that the 0 weekday is always monday).


        Example::

            from mlrun.common import schemas

            # Execute the get_data_func function every Tuesday at 15:30
            schedule = schemas.ScheduleInput(
                name="run_func_on_tuesdays",
                kind="job",
                scheduled_object=get_data_func,
                cron_trigger=schemas.ScheduleCronTrigger(day_of_week='tue', hour=15, minute=30),
            )
            db.create_schedule(project_name, schedule)
        """

        project = project or config.default_project
        path = f"projects/{project}/schedules"

        error_message = f"Failed creating schedule {project}/{schedule.name}"
        self.api_call("POST", path, error_message, body=dict_to_json(schedule.dict()))

    def update_schedule(
        self, project: str, name: str, schedule: mlrun.common.schemas.ScheduleUpdate
    ):
        """Update an existing schedule, replace it with the details contained in the schedule object."""

        project = project or config.default_project
        path = f"projects/{project}/schedules/{name}"

        error_message = f"Failed updating schedule {project}/{name}"
        self.api_call("PUT", path, error_message, body=dict_to_json(schedule.dict()))

    def get_schedule(
        self, project: str, name: str, include_last_run: bool = False
    ) -> mlrun.common.schemas.ScheduleOutput:
        """Retrieve details of the schedule in question. Besides returning the details of the schedule object itself,
        this function also returns the next scheduled run for this specific schedule, as well as potentially the
        results of the last run executed through this schedule.

        :param project: Project name.
        :param name: Name of the schedule object to query.
        :param include_last_run: Whether to include the results of the schedule's last run in the response.
        """

        project = project or config.default_project
        path = f"projects/{project}/schedules/{name}"
        error_message = f"Failed getting schedule for {project}/{name}"
        resp = self.api_call(
            "GET", path, error_message, params={"include_last_run": include_last_run}
        )
        return mlrun.common.schemas.ScheduleOutput(**resp.json())

    def list_schedules(
        self,
        project: str,
        name: str = None,
        kind: mlrun.common.schemas.ScheduleKinds = None,
        include_last_run: bool = False,
    ) -> mlrun.common.schemas.SchedulesOutput:
        """Retrieve list of schedules of specific name or kind.

        :param project: Project name.
        :param name: Name of schedule to retrieve. Can be omitted to list all schedules.
        :param kind: Kind of schedule objects to retrieve, can be either ``job`` or ``pipeline``.
        :param include_last_run: Whether to return for each schedule returned also the results of the last run of
            that schedule.
        """

        project = project or config.default_project
        params = {"kind": kind, "name": name, "include_last_run": include_last_run}
        path = f"projects/{project}/schedules"
        error_message = f"Failed listing schedules for {project} ? {kind} {name}"
        resp = self.api_call("GET", path, error_message, params=params)
        return mlrun.common.schemas.SchedulesOutput(**resp.json())

    def delete_schedule(self, project: str, name: str):
        """Delete a specific schedule by name."""

        project = project or config.default_project
        path = f"projects/{project}/schedules/{name}"
        error_message = f"Failed deleting schedule {project}/{name}"
        self.api_call("DELETE", path, error_message)

    def invoke_schedule(self, project: str, name: str):
        """Execute the object referenced by the schedule immediately."""

        project = project or config.default_project
        path = f"projects/{project}/schedules/{name}/invoke"
        error_message = f"Failed invoking schedule {project}/{name}"
        self.api_call("POST", path, error_message)

    def remote_builder(
        self,
        func,
        with_mlrun,
        mlrun_version_specifier=None,
        skip_deployed=False,
        builder_env=None,
    ):
        """Build the pod image for a function, for execution on a remote cluster. This is executed by the MLRun
        API server, and creates a Docker image out of the function provided and any specific build
        instructions provided within. This is a pre-requisite for remotely executing a function, unless using
        a pre-deployed image.

        :param func: Function to build.
        :param with_mlrun: Whether to add MLRun package to the built package. This is not required if using a base
            image that already has MLRun in it.
        :param mlrun_version_specifier: Version of MLRun to include in the built image.
        :param skip_deployed: Skip the build if we already have an image for the function.
        :param builder_env:   Kaniko builder pod env vars dict (for config/credentials)
        """

        try:
            req = {
                "function": func.to_dict(),
                "with_mlrun": bool2str(with_mlrun),
                "skip_deployed": skip_deployed,
            }
            if mlrun_version_specifier:
                req["mlrun_version_specifier"] = mlrun_version_specifier
            if builder_env:
                req["builder_env"] = builder_env
            resp = self.api_call("POST", "build/function", json=req)
        except OSError as err:
            logger.error(f"error submitting build task: {err_to_str(err)}")
            raise OSError(f"error: cannot submit build, {err_to_str(err)}")

        if not resp.ok:
            logger.error(f"bad resp!!\n{resp.text}")
            raise ValueError("bad function run response")

        return resp.json()

    def get_builder_status(
        self,
        func: BaseRuntime,
        offset: int = 0,
        logs: bool = True,
        last_log_timestamp: float = 0.0,
        verbose: bool = False,
    ):
        """Retrieve the status of a build operation currently in progress.

        :param func:                Function object that is being built.
        :param offset:              Offset into the build logs to retrieve logs from.
        :param logs:                Should build logs be retrieved.
        :param last_log_timestamp:  Last timestamp of logs that were already retrieved. Function will return only logs
                                    later than this parameter.
        :param verbose:             Add verbose logs into the output.

        :returns: The following parameters:

            - Text of builder logs.
            - Timestamp of last log retrieved, to be used in subsequent calls to this function.

            The function also updates internal members of the ``func`` object to reflect build process info.
        """

        try:
            params = {
                "name": normalize_name(func.metadata.name),
                "project": func.metadata.project,
                "tag": func.metadata.tag,
                "logs": bool2str(logs),
                "offset": str(offset),
                "last_log_timestamp": str(last_log_timestamp),
                "verbose": bool2str(verbose),
            }
            resp = self.api_call("GET", "build/status", params=params)
        except OSError as err:
            logger.error(f"error getting build status: {err_to_str(err)}")
            raise OSError(f"error: cannot get build status, {err_to_str(err)}")

        if not resp.ok:
            logger.warning(f"failed resp, {resp.text}")
            raise RunDBError("bad function build response")

        if resp.headers:
            func.status.state = resp.headers.get("x-mlrun-function-status", "")
            last_log_timestamp = float(
                resp.headers.get("x-mlrun-last-timestamp", "0.0")
            )
            if func.kind in mlrun.runtimes.RuntimeKinds.nuclio_runtimes():
                func.status.address = resp.headers.get("x-mlrun-address", "")
                func.status.nuclio_name = resp.headers.get("x-mlrun-name", "")
                func.status.internal_invocation_urls = resp.headers.get(
                    "x-mlrun-internal-invocation-urls", ""
                ).split(",")
                func.status.external_invocation_urls = resp.headers.get(
                    "x-mlrun-external-invocation-urls", ""
                ).split(",")
                func.status.container_image = resp.headers.get(
                    "x-mlrun-container-image", ""
                )
            else:
                func.status.build_pod = resp.headers.get("builder_pod", "")
                func.spec.image = resp.headers.get("function_image", "")

        text = ""
        if resp.content:
            text = resp.content.decode()
        return text, last_log_timestamp

    def remote_start(self, func_url) -> mlrun.common.schemas.BackgroundTask:
        """Execute a function remotely, Used for ``dask`` functions.

        :param func_url: URL to the function to be executed.
        :returns: A BackgroundTask object, with details on execution process and its status.
        """

        try:
            req = {"functionUrl": func_url}
            resp = self.api_call(
                "POST",
                "start/function",
                json=req,
                timeout=int(config.submit_timeout) or 60,
            )
        except OSError as err:
            logger.error(f"error starting function: {err_to_str(err)}")
            raise OSError(f"error: cannot start function, {err_to_str(err)}")

        if not resp.ok:
            logger.error(f"bad resp!!\n{resp.text}")
            raise ValueError("bad function start response")

        return mlrun.common.schemas.BackgroundTask(**resp.json())

    def get_project_background_task(
        self,
        project: str,
        name: str,
    ) -> mlrun.common.schemas.BackgroundTask:
        """Retrieve updated information on a project background task being executed."""

        project = project or config.default_project
        path = f"projects/{project}/background-tasks/{name}"
        error_message = (
            f"Failed getting project background task. project={project}, name={name}"
        )
        response = self.api_call("GET", path, error_message)
        return mlrun.common.schemas.BackgroundTask(**response.json())

    def get_background_task(self, name: str) -> mlrun.common.schemas.BackgroundTask:
        """Retrieve updated information on a background task being executed."""

        path = f"background-tasks/{name}"
        error_message = f"Failed getting background task. name={name}"
        response = self.api_call("GET", path, error_message)
        return mlrun.common.schemas.BackgroundTask(**response.json())

    def remote_status(self, project, name, kind, selector):
        """Retrieve status of a function being executed remotely (relevant to ``dask`` functions).

        :param project: The project of the function
        :param name: The name of the function
        :param kind: The kind of the function, currently ``dask`` is supported.
        :param selector: Selector clause to be applied to the Kubernetes status query to filter the results.
        """

        try:
            req = {"kind": kind, "selector": selector, "project": project, "name": name}
            resp = self.api_call("POST", "status/function", json=req)
        except OSError as err:
            logger.error(f"error starting function: {err_to_str(err)}")
            raise OSError(f"error: cannot start function, {err_to_str(err)}")

        if not resp.ok:
            logger.error(f"bad resp!!\n{resp.text}")
            raise ValueError("bad function status response")

        return resp.json()["data"]

    def submit_job(
        self,
        runspec,
        schedule: Union[str, mlrun.common.schemas.ScheduleCronTrigger] = None,
    ):
        """Submit a job for remote execution.

        :param runspec: The runtime object spec (Task) to execute.
        :param schedule: Whether to schedule this job using a Cron trigger. If not specified, the job will be submitted
            immediately.
        """

        try:
            req = {"task": runspec.to_dict()}
            if schedule:
                if isinstance(schedule, mlrun.common.schemas.ScheduleCronTrigger):
                    schedule = schedule.dict()
                req["schedule"] = schedule
            timeout = (int(config.submit_timeout) or 120) + 20
            resp = self.api_call("POST", "submit_job", json=req, timeout=timeout)

        except requests.HTTPError as err:
            logger.error(f"error submitting task: {err_to_str(err)}")
            # not creating a new exception here, in order to keep the response and status code in the exception
            raise

        except OSError as err:
            logger.error(f"error submitting task: {err_to_str(err)}")
            raise OSError("error: cannot submit task") from err

        if not resp.ok:
            logger.error(f"bad resp!!\n{resp.text}")
            raise ValueError(f"bad function run response, {resp.text}")

        resp = resp.json()
        return resp["data"]

    def submit_pipeline(
        self,
        project,
        pipeline,
        arguments=None,
        experiment=None,
        run=None,
        namespace=None,
        artifact_path=None,
        ops=None,
        cleanup_ttl=None,
    ):
        """Submit a KFP pipeline for execution.

        :param project: The project of the pipeline
        :param pipeline: Pipeline function or path to .yaml/.zip pipeline file.
        :param arguments: A dictionary of arguments to pass to the pipeline.
        :param experiment: A name to assign for the specific experiment.
        :param run: A name for this specific run.
        :param namespace: Kubernetes namespace to execute the pipeline in.
        :param artifact_path: A path to artifacts used by this pipeline.
        :param ops: Transformers to apply on all ops in the pipeline.
        :param cleanup_ttl: pipeline cleanup ttl in secs (time to wait after workflow completion, at which point the
                            workflow and all its resources are deleted)
        """

        if isinstance(pipeline, str):
            pipe_file = pipeline
        else:
            pipe_file = tempfile.NamedTemporaryFile(suffix=".yaml", delete=False).name
            conf = new_pipe_metadata(
                artifact_path=artifact_path,
                cleanup_ttl=cleanup_ttl,
                op_transformers=ops,
            )
            kfp.compiler.Compiler().compile(
                pipeline, pipe_file, type_check=False, pipeline_conf=conf
            )

        if pipe_file.endswith(".yaml"):
            headers = {"content-type": "application/yaml"}
        elif pipe_file.endswith(".zip"):
            headers = {"content-type": "application/zip"}
        else:
            raise ValueError("pipeline file must be .yaml or .zip")
        if arguments:
            if not isinstance(arguments, dict):
                raise ValueError("arguments must be dict type")
            headers[mlrun.common.schemas.HeaderNames.pipeline_arguments] = str(
                arguments
            )

        if not path.isfile(pipe_file):
            raise OSError(f"file {pipe_file} doesnt exist")
        with open(pipe_file, "rb") as fp:
            data = fp.read()
        if not isinstance(pipeline, str):
            remove(pipe_file)

        try:
            params = {"namespace": namespace, "experiment": experiment, "run": run}
            resp = self.api_call(
                "POST",
                f"projects/{project}/pipelines",
                params=params,
                timeout=20,
                body=data,
                headers=headers,
            )
        except OSError as err:
            logger.error(f"error cannot submit pipeline: {err_to_str(err)}")
            raise OSError(f"error: cannot cannot submit pipeline, {err_to_str(err)}")

        if not resp.ok:
            logger.error(f"bad resp!!\n{resp.text}")
            raise ValueError(f"bad submit pipeline response, {resp.text}")

        resp = resp.json()
        logger.info(f"submitted pipeline {resp['name']} id={resp['id']}")
        return resp["id"]

    def list_pipelines(
        self,
        project: str,
        namespace: str = None,
        sort_by: str = "",
        page_token: str = "",
        filter_: str = "",
        format_: Union[
            str, mlrun.common.schemas.PipelinesFormat
        ] = mlrun.common.schemas.PipelinesFormat.metadata_only,
        page_size: int = None,
    ) -> mlrun.common.schemas.PipelinesOutput:
        """Retrieve a list of KFP pipelines. This function can be invoked to get all pipelines from all projects,
        by specifying ``project=*``, in which case pagination can be used and the various sorting and pagination
        properties can be applied. If a specific project is requested, then the pagination options cannot be
        used and pagination is not applied.

        :param project: Project name. Can be ``*`` for query across all projects.
        :param namespace: Kubernetes namespace in which the pipelines are executing.
        :param sort_by: Field to sort the results by.
        :param page_token: Use for pagination, to retrieve next page.
        :param filter_: Kubernetes filter to apply to the query, can be used to filter on specific object fields.
        :param format_: Result format. Can be one of:

            - ``full`` - return the full objects.
            - ``metadata_only`` (default) - return just metadata of the pipelines objects.
            - ``name_only`` - return just the names of the pipeline objects.
        :param page_size: Size of a single page when applying pagination.
        """

        if project != "*" and (page_token or page_size):
            raise mlrun.errors.MLRunInvalidArgumentError(
                "Filtering by project can not be used together with pagination"
            )
        params = {
            "namespace": namespace,
            "sort_by": sort_by,
            "page_token": page_token,
            "filter": filter_,
            "format": format_,
            "page_size": page_size,
        }

        error_message = f"Failed listing pipelines, query: {params}"
        response = self.api_call(
            "GET", f"projects/{project}/pipelines", error_message, params=params
        )
        return mlrun.common.schemas.PipelinesOutput(**response.json())

    def get_pipeline(
        self,
        run_id: str,
        namespace: str = None,
        timeout: int = 10,
        format_: Union[
            str, mlrun.common.schemas.PipelinesFormat
        ] = mlrun.common.schemas.PipelinesFormat.summary,
        project: str = None,
    ):
        """Retrieve details of a specific pipeline using its run ID (as provided when the pipeline was executed)."""

        params = {}
        if namespace:
            params["namespace"] = namespace
        params["format"] = format_
        project_path = project if project else "*"
        resp = self.api_call(
            "GET",
            f"projects/{project_path}/pipelines/{run_id}",
            params=params,
            timeout=timeout,
        )

        if not resp.ok:
            logger.error(f"bad resp!!\n{resp.text}")
            raise ValueError(f"bad get pipeline response, {resp.text}")

        return resp.json()

    @staticmethod
    def _resolve_reference(tag, uid):
        if uid and tag:
            raise MLRunInvalidArgumentError("both uid and tag were provided")
        return uid or tag or "latest"

    def create_feature_set(
        self,
        feature_set: Union[dict, mlrun.common.schemas.FeatureSet, FeatureSet],
        project="",
        versioned=True,
    ) -> dict:
        """Create a new :py:class:`~mlrun.feature_store.FeatureSet` and save in the :py:mod:`mlrun` DB. The
        feature-set must not previously exist in the DB.

        :param feature_set: The new :py:class:`~mlrun.feature_store.FeatureSet` to create.
        :param project: Name of project this feature-set belongs to.
        :param versioned: Whether to maintain versions for this feature-set. All versions of a versioned object
            will be kept in the DB and can be retrieved until explicitly deleted.
        :returns: The :py:class:`~mlrun.feature_store.FeatureSet` object (as dict).
        """
        if isinstance(feature_set, mlrun.common.schemas.FeatureSet):
            feature_set = feature_set.dict()
        elif isinstance(feature_set, FeatureSet):
            feature_set = feature_set.to_dict()

        project = (
            project
            or feature_set["metadata"].get("project", None)
            or config.default_project
        )
        path = f"projects/{project}/feature-sets"
        params = {"versioned": versioned}

        name = feature_set["metadata"]["name"]
        error_message = f"Failed creating feature-set {project}/{name}"
        resp = self.api_call(
            "POST",
            path,
            error_message,
            params=params,
            body=dict_to_json(feature_set),
        )
        return resp.json()

    def get_feature_set(
        self, name: str, project: str = "", tag: str = None, uid: str = None
    ) -> FeatureSet:
        """Retrieve a ~mlrun.feature_store.FeatureSet` object. If both ``tag`` and ``uid`` are not specified, then
        the object tagged ``latest`` will be retrieved.

        :param name: Name of object to retrieve.
        :param project: Project the FeatureSet belongs to.
        :param tag: Tag of the specific object version to retrieve.
        :param uid: uid of the object to retrieve (can only be used for versioned objects).
        """

        project = project or config.default_project
        reference = self._resolve_reference(tag, uid)
        path = f"projects/{project}/feature-sets/{name}/references/{reference}"
        error_message = f"Failed retrieving feature-set {project}/{name}"
        resp = self.api_call("GET", path, error_message)
        return FeatureSet.from_dict(resp.json())

    def list_features(
        self,
        project: str,
        name: str = None,
        tag: str = None,
        entities: List[str] = None,
        labels: List[str] = None,
    ) -> List[dict]:
        """List feature-sets which contain specific features. This function may return multiple versions of the same
        feature-set if a specific tag is not requested. Note that the various filters of this function actually
        refer to the feature-set object containing the features, not to the features themselves.

        :param project: Project which contains these features.
        :param name: Name of the feature to look for. The name is used in a like query, and is not case-sensitive. For
            example, looking for ``feat`` will return features which are named ``MyFeature`` as well as ``defeat``.
        :param tag: Return feature-sets which contain the features looked for, and are tagged with the specific tag.
        :param entities: Return only feature-sets which contain an entity whose name is contained in this list.
        :param labels: Return only feature-sets which are labeled as requested.
        :returns: A list of mapping from feature to a digest of the feature-set, which contains the feature-set
            meta-data. Multiple entries may be returned for any specific feature due to multiple tags or versions
            of the feature-set.
        """

        project = project or config.default_project
        params = {
            "name": name,
            "tag": tag,
            "entity": entities or [],
            "label": labels or [],
        }

        path = f"projects/{project}/features"

        error_message = f"Failed listing features, project: {project}, query: {params}"
        resp = self.api_call("GET", path, error_message, params=params)
        return resp.json()["features"]

    def list_entities(
        self,
        project: str,
        name: str = None,
        tag: str = None,
        labels: List[str] = None,
    ) -> List[dict]:
        """Retrieve a list of entities and their mapping to the containing feature-sets. This function is similar
        to the :py:func:`~list_features` function, and uses the same logic. However, the entities are matched
        against the name rather than the features.
        """

        project = project or config.default_project
        params = {
            "name": name,
            "tag": tag,
            "label": labels or [],
        }

        path = f"projects/{project}/entities"

        error_message = f"Failed listing entities, project: {project}, query: {params}"
        resp = self.api_call("GET", path, error_message, params=params)
        return resp.json()["entities"]

    @staticmethod
    def _generate_partition_by_params(
        partition_by_cls,
        partition_by,
        rows_per_partition,
        sort_by,
        order,
        max_partitions=None,
    ):

        partition_params = {
            "partition-by": partition_by,
            "rows-per-partition": rows_per_partition,
            "partition-sort-by": sort_by,
            "partition-order": order,
        }
        if max_partitions is not None:
            partition_params["max-partitions"] = max_partitions
        return partition_params

    def list_feature_sets(
        self,
        project: str = "",
        name: str = None,
        tag: str = None,
        state: str = None,
        entities: List[str] = None,
        features: List[str] = None,
        labels: List[str] = None,
        partition_by: Union[
            mlrun.common.schemas.FeatureStorePartitionByField, str
        ] = None,
        rows_per_partition: int = 1,
        partition_sort_by: Union[mlrun.common.schemas.SortField, str] = None,
        partition_order: Union[
            mlrun.common.schemas.OrderType, str
        ] = mlrun.common.schemas.OrderType.desc,
    ) -> List[FeatureSet]:
        """Retrieve a list of feature-sets matching the criteria provided.

        :param project: Project name.
        :param name: Name of feature-set to match. This is a like query, and is case-insensitive.
        :param tag: Match feature-sets with specific tag.
        :param state: Match feature-sets with a specific state.
        :param entities: Match feature-sets which contain entities whose name is in this list.
        :param features: Match feature-sets which contain features whose name is in this list.
        :param labels: Match feature-sets which have these labels.
        :param partition_by: Field to group results by. Only allowed value is `name`. When `partition_by` is specified,
            the `partition_sort_by` parameter must be provided as well.
        :param rows_per_partition: How many top rows (per sorting defined by `partition_sort_by` and `partition_order`)
            to return per group. Default value is 1.
        :param partition_sort_by: What field to sort the results by, within each partition defined by `partition_by`.
            Currently the only allowed value are `created` and `updated`.
        :param partition_order: Order of sorting within partitions - `asc` or `desc`. Default is `desc`.
        :returns: List of matching :py:class:`~mlrun.feature_store.FeatureSet` objects.
        """

        project = project or config.default_project

        params = {
            "name": name,
            "state": state,
            "tag": tag,
            "entity": entities or [],
            "feature": features or [],
            "label": labels or [],
        }
        if partition_by:
            params.update(
                self._generate_partition_by_params(
                    mlrun.common.schemas.FeatureStorePartitionByField,
                    partition_by,
                    rows_per_partition,
                    partition_sort_by,
                    partition_order,
                )
            )

        path = f"projects/{project}/feature-sets"

        error_message = (
            f"Failed listing feature-sets, project: {project}, query: {params}"
        )
        resp = self.api_call("GET", path, error_message, params=params)
        feature_sets = resp.json()["feature_sets"]
        if feature_sets:
            return [FeatureSet.from_dict(obj) for obj in feature_sets]

    def store_feature_set(
        self,
        feature_set: Union[dict, mlrun.common.schemas.FeatureSet, FeatureSet],
        name=None,
        project="",
        tag=None,
        uid=None,
        versioned=True,
    ) -> dict:
        """Save a :py:class:`~mlrun.feature_store.FeatureSet` object in the :py:mod:`mlrun` DB. The
        feature-set can be either a new object or a modification to existing object referenced by the params of
        the function.

        :param feature_set: The :py:class:`~mlrun.feature_store.FeatureSet` to store.
        :param name:    Name of feature set.
        :param project: Name of project this feature-set belongs to.
        :param tag: The ``tag`` of the object to replace in the DB, for example ``latest``.
        :param uid: The ``uid`` of the object to replace in the DB. If using this parameter, the modified object
            must have the same ``uid`` of the previously-existing object. This cannot be used for non-versioned objects.
        :param versioned: Whether to maintain versions for this feature-set. All versions of a versioned object
            will be kept in the DB and can be retrieved until explicitly deleted.
        :returns: The :py:class:`~mlrun.feature_store.FeatureSet` object (as dict).
        """

        reference = self._resolve_reference(tag, uid)
        params = {"versioned": versioned}

        if isinstance(feature_set, mlrun.common.schemas.FeatureSet):
            feature_set = feature_set.dict()
        elif isinstance(feature_set, FeatureSet):
            feature_set = feature_set.to_dict()

        name = name or feature_set["metadata"]["name"]
        project = (
            project or feature_set["metadata"].get("project") or config.default_project
        )
        path = f"projects/{project}/feature-sets/{name}/references/{reference}"
        error_message = f"Failed storing feature-set {project}/{name}"
        resp = self.api_call(
            "PUT", path, error_message, params=params, body=dict_to_json(feature_set)
        )
        return resp.json()

    def patch_feature_set(
        self,
        name,
        feature_set_update: dict,
        project="",
        tag=None,
        uid=None,
        patch_mode: Union[
            str, mlrun.common.schemas.PatchMode
        ] = mlrun.common.schemas.PatchMode.replace,
    ):
        """Modify (patch) an existing :py:class:`~mlrun.feature_store.FeatureSet` object.
        The object is identified by its name (and project it belongs to), as well as optionally a ``tag`` or its
        ``uid`` (for versioned object). If both ``tag`` and ``uid`` are omitted then the object with tag ``latest``
        is modified.

        :param name: Name of the object to patch.
        :param feature_set_update: The modifications needed in the object. This parameter only has the changes in it,
            not a full object.
            Example::

                feature_set_update = {"status": {"processed" : True}}

            Will apply the field ``status.processed`` to the existing object.
        :param project: Project which contains the modified object.
        :param tag: The tag of the object to modify.
        :param uid: uid of the object to modify.
        :param patch_mode: The strategy for merging the changes with the existing object. Can be either ``replace``
            or ``additive``.
        """
        project = project or config.default_project
        reference = self._resolve_reference(tag, uid)
        headers = {mlrun.common.schemas.HeaderNames.patch_mode: patch_mode}
        path = f"projects/{project}/feature-sets/{name}/references/{reference}"
        error_message = f"Failed updating feature-set {project}/{name}"
        self.api_call(
            "PATCH",
            path,
            error_message,
            body=dict_to_json(feature_set_update),
            headers=headers,
        )

    def delete_feature_set(self, name, project="", tag=None, uid=None):
        """Delete a :py:class:`~mlrun.feature_store.FeatureSet` object from the DB.
        If ``tag`` or ``uid`` are specified, then just the version referenced by them will be deleted. Using both
        is not allowed.
        If none are specified, then all instances of the object whose name is ``name`` will be deleted.
        """
        project = project or config.default_project
        path = f"projects/{project}/feature-sets/{name}"

        if tag or uid:
            reference = self._resolve_reference(tag, uid)
            path = path + f"/references/{reference}"

        error_message = f"Failed deleting feature-set {name}"
        self.api_call("DELETE", path, error_message)

    def create_feature_vector(
        self,
        feature_vector: Union[dict, mlrun.common.schemas.FeatureVector, FeatureVector],
        project="",
        versioned=True,
    ) -> dict:
        """Create a new :py:class:`~mlrun.feature_store.FeatureVector` and save in the :py:mod:`mlrun` DB.

        :param feature_vector: The new :py:class:`~mlrun.feature_store.FeatureVector` to create.
        :param project: Name of project this feature-vector belongs to.
        :param versioned: Whether to maintain versions for this feature-vector. All versions of a versioned object
            will be kept in the DB and can be retrieved until explicitly deleted.
        :returns: The :py:class:`~mlrun.feature_store.FeatureVector` object (as dict).
        """
        if isinstance(feature_vector, mlrun.common.schemas.FeatureVector):
            feature_vector = feature_vector.dict()
        elif isinstance(feature_vector, FeatureVector):
            feature_vector = feature_vector.to_dict()

        project = (
            project
            or feature_vector["metadata"].get("project", None)
            or config.default_project
        )
        path = f"projects/{project}/feature-vectors"
        params = {"versioned": versioned}

        name = feature_vector["metadata"]["name"]
        error_message = f"Failed creating feature-vector {project}/{name}"
        resp = self.api_call(
            "POST",
            path,
            error_message,
            params=params,
            body=dict_to_json(feature_vector),
        )
        return resp.json()

    def get_feature_vector(
        self, name: str, project: str = "", tag: str = None, uid: str = None
    ) -> FeatureVector:
        """Return a specific feature-vector referenced by its tag or uid. If none are provided, ``latest`` tag will
        be used."""

        project = project or config.default_project
        reference = self._resolve_reference(tag, uid)
        path = f"projects/{project}/feature-vectors/{name}/references/{reference}"
        error_message = f"Failed retrieving feature-vector {project}/{name}"
        resp = self.api_call("GET", path, error_message)
        return FeatureVector.from_dict(resp.json())

    def list_feature_vectors(
        self,
        project: str = "",
        name: str = None,
        tag: str = None,
        state: str = None,
        labels: List[str] = None,
        partition_by: Union[
            mlrun.common.schemas.FeatureStorePartitionByField, str
        ] = None,
        rows_per_partition: int = 1,
        partition_sort_by: Union[mlrun.common.schemas.SortField, str] = None,
        partition_order: Union[
            mlrun.common.schemas.OrderType, str
        ] = mlrun.common.schemas.OrderType.desc,
    ) -> List[FeatureVector]:
        """Retrieve a list of feature-vectors matching the criteria provided.

        :param project: Project name.
        :param name: Name of feature-vector to match. This is a like query, and is case-insensitive.
        :param tag: Match feature-vectors with specific tag.
        :param state: Match feature-vectors with a specific state.
        :param labels: Match feature-vectors which have these labels.
        :param partition_by: Field to group results by. Only allowed value is `name`. When `partition_by` is specified,
            the `partition_sort_by` parameter must be provided as well.
        :param rows_per_partition: How many top rows (per sorting defined by `partition_sort_by` and `partition_order`)
            to return per group. Default value is 1.
        :param partition_sort_by: What field to sort the results by, within each partition defined by `partition_by`.
            Currently the only allowed values are `created` and `updated`.
        :param partition_order: Order of sorting within partitions - `asc` or `desc`. Default is `desc`.
        :returns: List of matching :py:class:`~mlrun.feature_store.FeatureVector` objects.
        """

        project = project or config.default_project

        params = {
            "name": name,
            "state": state,
            "tag": tag,
            "label": labels or [],
        }
        if partition_by:
            params.update(
                self._generate_partition_by_params(
                    mlrun.common.schemas.FeatureStorePartitionByField,
                    partition_by,
                    rows_per_partition,
                    partition_sort_by,
                    partition_order,
                )
            )

        path = f"projects/{project}/feature-vectors"

        error_message = (
            f"Failed listing feature-vectors, project: {project}, query: {params}"
        )
        resp = self.api_call("GET", path, error_message, params=params)
        feature_vectors = resp.json()["feature_vectors"]
        if feature_vectors:
            return [FeatureVector.from_dict(obj) for obj in feature_vectors]

    def store_feature_vector(
        self,
        feature_vector: Union[dict, mlrun.common.schemas.FeatureVector, FeatureVector],
        name=None,
        project="",
        tag=None,
        uid=None,
        versioned=True,
    ) -> dict:
        """Store a :py:class:`~mlrun.feature_store.FeatureVector` object in the :py:mod:`mlrun` DB. The
        feature-vector can be either a new object or a modification to existing object referenced by the params
        of the function.

        :param feature_vector: The :py:class:`~mlrun.feature_store.FeatureVector` to store.
        :param name:    Name of feature vector.
        :param project: Name of project this feature-vector belongs to.
        :param tag: The ``tag`` of the object to replace in the DB, for example ``latest``.
        :param uid: The ``uid`` of the object to replace in the DB. If using this parameter, the modified object
            must have the same ``uid`` of the previously-existing object. This cannot be used for non-versioned objects.
        :param versioned: Whether to maintain versions for this feature-vector. All versions of a versioned object
            will be kept in the DB and can be retrieved until explicitly deleted.
        :returns: The :py:class:`~mlrun.feature_store.FeatureVector` object (as dict).
        """

        reference = self._resolve_reference(tag, uid)
        params = {"versioned": versioned}

        if isinstance(feature_vector, mlrun.common.schemas.FeatureVector):
            feature_vector = feature_vector.dict()
        elif isinstance(feature_vector, FeatureVector):
            feature_vector = feature_vector.to_dict()

        name = name or feature_vector["metadata"]["name"]
        project = (
            project
            or feature_vector["metadata"].get("project")
            or config.default_project
        )
        path = f"projects/{project}/feature-vectors/{name}/references/{reference}"
        error_message = f"Failed storing feature-vector {project}/{name}"
        resp = self.api_call(
            "PUT", path, error_message, params=params, body=dict_to_json(feature_vector)
        )
        return resp.json()

    def patch_feature_vector(
        self,
        name,
        feature_vector_update: dict,
        project="",
        tag=None,
        uid=None,
        patch_mode: Union[
            str, mlrun.common.schemas.PatchMode
        ] = mlrun.common.schemas.PatchMode.replace,
    ):
        """Modify (patch) an existing :py:class:`~mlrun.feature_store.FeatureVector` object.
        The object is identified by its name (and project it belongs to), as well as optionally a ``tag`` or its
        ``uid`` (for versioned object). If both ``tag`` and ``uid`` are omitted then the object with tag ``latest``
        is modified.

        :param name: Name of the object to patch.
        :param feature_vector_update: The modifications needed in the object. This parameter only has the changes in it,
            not a full object.
        :param project: Project which contains the modified object.
        :param tag: The tag of the object to modify.
        :param uid: uid of the object to modify.
        :param patch_mode: The strategy for merging the changes with the existing object. Can be either ``replace``
            or ``additive``.
        """
        reference = self._resolve_reference(tag, uid)
        project = project or config.default_project
        headers = {mlrun.common.schemas.HeaderNames.patch_mode: patch_mode}
        path = f"projects/{project}/feature-vectors/{name}/references/{reference}"
        error_message = f"Failed updating feature-vector {project}/{name}"
        self.api_call(
            "PATCH",
            path,
            error_message,
            body=dict_to_json(feature_vector_update),
            headers=headers,
        )

    def delete_feature_vector(self, name, project="", tag=None, uid=None):
        """Delete a :py:class:`~mlrun.feature_store.FeatureVector` object from the DB.
        If ``tag`` or ``uid`` are specified, then just the version referenced by them will be deleted. Using both
        is not allowed.
        If none are specified, then all instances of the object whose name is ``name`` will be deleted.
        """
        project = project or config.default_project
        path = f"projects/{project}/feature-vectors/{name}"
        if tag or uid:
            reference = self._resolve_reference(tag, uid)
            path = path + f"/references/{reference}"

        error_message = f"Failed deleting feature-vector {name}"
        self.api_call("DELETE", path, error_message)

    def tag_objects(
        self,
        project: str,
        tag_name: str,
        objects: Union[mlrun.common.schemas.TagObjects, dict],
        replace: bool = False,
    ):
        """Tag a list of objects.

        :param project: Project which contains the objects.
        :param tag_name: The tag to set on the objects.
        :param objects: The objects to tag.
        :param replace: Whether to replace the existing tags of the objects or to add the new tag to them.
        """

        path = f"projects/{project}/tags/{tag_name}"
        error_message = f"Failed to tag {tag_name} on objects {objects}"
        method = "POST" if replace else "PUT"
        self.api_call(
            method,
            path,
            error_message,
            body=dict_to_json(
                objects.dict()
                if isinstance(objects, mlrun.common.schemas.TagObjects)
                else objects
            ),
        )

    def delete_objects_tag(
        self,
        project: str,
        tag_name: str,
        tag_objects: Union[mlrun.common.schemas.TagObjects, dict],
    ):
        """Delete a tag from a list of objects.

        :param project: Project which contains the objects.
        :param tag_name: The tag to delete from the objects.
        :param tag_objects: The objects to delete the tag from.

        """
        path = f"projects/{project}/tags/{tag_name}"
        error_message = f"Failed deleting tag from {tag_name}"
        self.api_call(
            "DELETE",
            path,
            error_message,
            body=dict_to_json(
                tag_objects.dict()
                if isinstance(tag_objects, mlrun.common.schemas.TagObjects)
                else tag_objects
            ),
        )

    def tag_artifacts(
        self,
        artifacts: Union[List[Artifact], List[dict], Artifact, dict],
        project: str,
        tag_name: str,
        replace: bool = False,
    ):
        """Tag a list of artifacts.

        :param artifacts: The artifacts to tag. Can be a list of :py:class:`~mlrun.artifacts.Artifact` objects or
            dictionaries, or a single object.
        :param project: Project which contains the artifacts.
        :param tag_name: The tag to set on the artifacts.
        :param replace: If True, replace existing tags, otherwise append to existing tags.
        """
        tag_objects = self._resolve_artifacts_to_tag_objects(artifacts)
        self.tag_objects(project, tag_name, objects=tag_objects, replace=replace)

    def delete_artifacts_tags(
        self,
        artifacts,
        project: str,
        tag_name: str,
    ):
        """Delete tag from a list of artifacts.

        :param artifacts: The artifacts to delete the tag from. Can be a list of :py:class:`~mlrun.artifacts.Artifact`
            objects or dictionaries, or a single object.
        :param project: Project which contains the artifacts.
        :param tag_name: The tag to set on the artifacts.
        """
        tag_objects = self._resolve_artifacts_to_tag_objects(artifacts)
        self.delete_objects_tag(project, tag_name, tag_objects)

    def list_projects(
        self,
        owner: str = None,
        format_: Union[
            str, mlrun.common.schemas.ProjectsFormat
        ] = mlrun.common.schemas.ProjectsFormat.full,
        labels: List[str] = None,
        state: Union[str, mlrun.common.schemas.ProjectState] = None,
    ) -> List[Union[mlrun.projects.MlrunProject, str]]:
        """Return a list of the existing projects, potentially filtered by specific criteria.

        :param owner: List only projects belonging to this specific owner.
        :param format_: Format of the results. Possible values are:

            - ``full`` (default value) - Return full project objects.
            - ``minimal`` - Return minimal project objects (minimization happens in the BE).
            - ``name_only`` - Return just the names of the projects.

        :param labels: Filter by labels attached to the project.
        :param state: Filter by project's state. Can be either ``online`` or ``archived``.
        """

        params = {
            "owner": owner,
            "state": state,
            "format": format_,
            "label": labels or [],
        }

        error_message = f"Failed listing projects, query: {params}"
        response = self.api_call("GET", "projects", error_message, params=params)
        if format_ == mlrun.common.schemas.ProjectsFormat.name_only:

            # projects is just a list of strings
            return response.json()["projects"]

        # forwards compatibility - we want to be able to handle new formats that might be added in the future
        # if format is not known to the api, it is up to the server to return either an error or a default format
        return [
            mlrun.projects.MlrunProject.from_dict(project_dict)
            for project_dict in response.json()["projects"]
        ]

    def get_project(self, name: str) -> mlrun.projects.MlrunProject:
        """Get details for a specific project."""

        if not name:
            raise MLRunInvalidArgumentError("Name must be provided")

        path = f"projects/{name}"
        error_message = f"Failed retrieving project {name}"
        response = self.api_call("GET", path, error_message)
        return mlrun.projects.MlrunProject.from_dict(response.json())

    def delete_project(
        self,
        name: str,
        deletion_strategy: Union[
            str, mlrun.common.schemas.DeletionStrategy
        ] = mlrun.common.schemas.DeletionStrategy.default(),
    ):
        """Delete a project.

        :param name: Name of the project to delete.
        :param deletion_strategy: How to treat child objects of the project. Possible values are:

            - ``restrict`` (default) - Project must not have any child objects when deleted. If using this mode while
              child objects exist, the operation will fail.
            - ``cascade`` - Automatically delete all child objects when deleting the project.
        """

        path = f"projects/{name}"
        headers = {
            mlrun.common.schemas.HeaderNames.deletion_strategy: deletion_strategy
        }
        error_message = f"Failed deleting project {name}"
        response = self.api_call("DELETE", path, error_message, headers=headers)
        if response.status_code == http.HTTPStatus.ACCEPTED:
            return self._wait_for_project_to_be_deleted(name)

    def store_project(
        self,
        name: str,
        project: Union[dict, mlrun.projects.MlrunProject, mlrun.common.schemas.Project],
    ) -> mlrun.projects.MlrunProject:
        """Store a project in the DB. This operation will overwrite existing project of the same name if exists."""

        path = f"projects/{name}"
        error_message = f"Failed storing project {name}"
        if isinstance(project, mlrun.common.schemas.Project):
            project = project.dict()
        elif isinstance(project, mlrun.projects.MlrunProject):
            project = project.to_dict()
        response = self.api_call(
            "PUT",
            path,
            error_message,
            body=dict_to_json(project),
        )
        if response.status_code == http.HTTPStatus.ACCEPTED:
            return self._wait_for_project_to_reach_terminal_state(name)
        return mlrun.projects.MlrunProject.from_dict(response.json())

    def patch_project(
        self,
        name: str,
        project: dict,
        patch_mode: Union[
            str, mlrun.common.schemas.PatchMode
        ] = mlrun.common.schemas.PatchMode.replace,
    ) -> mlrun.projects.MlrunProject:
        """Patch an existing project object.

        :param name: Name of project to patch.
        :param project: The actual changes to the project object.
        :param patch_mode: The strategy for merging the changes with the existing object. Can be either ``replace``
            or ``additive``.
        """

        path = f"projects/{name}"
        headers = {mlrun.common.schemas.HeaderNames.patch_mode: patch_mode}
        error_message = f"Failed patching project {name}"
        response = self.api_call(
            "PATCH", path, error_message, body=dict_to_json(project), headers=headers
        )
        return mlrun.projects.MlrunProject.from_dict(response.json())

    def create_project(
        self,
        project: Union[dict, mlrun.projects.MlrunProject, mlrun.common.schemas.Project],
    ) -> mlrun.projects.MlrunProject:
        """Create a new project. A project with the same name must not exist prior to creation."""

        if isinstance(project, mlrun.common.schemas.Project):
            project = project.dict()
        elif isinstance(project, mlrun.projects.MlrunProject):
            project = project.to_dict()
        project_name = project["metadata"]["name"]
        error_message = f"Failed creating project {project_name}"
        response = self.api_call(
            "POST",
            "projects",
            error_message,
            body=dict_to_json(project),
        )
        if response.status_code == http.HTTPStatus.ACCEPTED:
            return self._wait_for_project_to_reach_terminal_state(project_name)
        return mlrun.projects.MlrunProject.from_dict(response.json())

    def _wait_for_project_to_reach_terminal_state(
        self, project_name: str
    ) -> mlrun.projects.MlrunProject:
        def _verify_project_in_terminal_state():
            project = self.get_project(project_name)
            if (
                project.status.state
                not in mlrun.common.schemas.ProjectState.terminal_states()
            ):
                raise Exception(
                    f"Project not in terminal state. State: {project.status.state}"
                )
            return project

        return mlrun.utils.helpers.retry_until_successful(
            self._wait_for_project_terminal_state_retry_interval,
            120,
            logger,
            False,
            _verify_project_in_terminal_state,
        )

    def _wait_for_background_task_to_reach_terminal_state(
        self, name: str
    ) -> mlrun.common.schemas.BackgroundTask:
        def _verify_background_task_in_terminal_state():
            background_task = self.get_background_task(name)
            state = background_task.status.state
            if state not in mlrun.common.schemas.BackgroundTaskState.terminal_states():
                raise Exception(
                    f"Background task not in terminal state. name={name}, state={state}"
                )
            return background_task

        return mlrun.utils.helpers.retry_until_successful(
            self._wait_for_background_task_terminal_state_retry_interval,
            60 * 60,
            logger,
            False,
            _verify_background_task_in_terminal_state,
        )

    def _wait_for_project_to_be_deleted(self, project_name: str):
        def _verify_project_deleted():
            projects = self.list_projects(
                format_=mlrun.common.schemas.ProjectsFormat.name_only
            )
            if project_name in projects:
                raise Exception(f"Project {project_name} still exists")

        return mlrun.utils.helpers.retry_until_successful(
            self._wait_for_project_deletion_interval,
            120,
            logger,
            False,
            _verify_project_deleted,
        )

    def create_project_secrets(
        self,
        project: str,
        provider: Union[
            str, mlrun.common.schemas.SecretProviderName
        ] = mlrun.common.schemas.SecretProviderName.kubernetes,
        secrets: dict = None,
    ):
        """Create project-context secrets using either ``vault`` or ``kubernetes`` provider.
        When using with Vault, this will create needed Vault structures for storing secrets in project-context, and
        store a set of secret values. The method generates Kubernetes service-account and the Vault authentication
        structures that are required for function Pods to authenticate with Vault and be able to extract secret values
        passed as part of their context.

        Note:
                This method used with Vault is currently in technical preview, and requires a HashiCorp Vault
                infrastructure properly set up and connected to the MLRun API server.

        When used with Kubernetes, this will make sure that the project-specific k8s secret is created, and will
        populate it with the secrets provided, replacing their values if they exist.

        :param project: The project context for which to generate the infra and store secrets.
        :param provider: The name of the secrets-provider to work with. Accepts a
            :py:class:`~mlrun.common.schemas.secret.SecretProviderName` enum.
        :param secrets: A set of secret values to store.
            Example::

                secrets = {'password': 'myPassw0rd', 'aws_key': '111222333'}
                db.create_project_secrets(
                    "project1",
                    provider=mlrun.common.schemas.SecretProviderName.kubernetes,
                    secrets=secrets
                )
        """
        path = f"projects/{project}/secrets"
        secrets_input = mlrun.common.schemas.SecretsData(
            secrets=secrets, provider=provider
        )
        body = secrets_input.dict()
        error_message = f"Failed creating secret provider {project}/{provider}"
        self.api_call(
            "POST",
            path,
            error_message,
            body=dict_to_json(body),
        )

    def list_project_secrets(
        self,
        project: str,
        token: str = None,
        provider: Union[
            str, mlrun.common.schemas.SecretProviderName
        ] = mlrun.common.schemas.SecretProviderName.kubernetes,
        secrets: List[str] = None,
    ) -> mlrun.common.schemas.SecretsData:
        """Retrieve project-context secrets from Vault.

        Note:
                This method for Vault functionality is currently in technical preview, and requires a HashiCorp Vault
                infrastructure properly set up and connected to the MLRun API server.

        :param project: The project name.
        :param token: Vault token to use for retrieving secrets.
            Must be a valid Vault token, with permissions to retrieve secrets of the project in question.
        :param provider: The name of the secrets-provider to work with. Currently only ``vault`` is accepted.
        :param secrets: A list of secret names to retrieve. An empty list ``[]`` will retrieve all secrets assigned
            to this specific project. ``kubernetes`` provider only supports an empty list.
        """

        if (
            provider == mlrun.common.schemas.SecretProviderName.vault.value
            and not token
        ):
            raise MLRunInvalidArgumentError(
                "A vault token must be provided when accessing vault secrets"
            )

        path = f"projects/{project}/secrets"
        params = {"provider": provider, "secret": secrets}
        headers = {mlrun.common.schemas.HeaderNames.secret_store_token: token}
        error_message = f"Failed retrieving secrets {project}/{provider}"
        result = self.api_call(
            "GET",
            path,
            error_message,
            params=params,
            headers=headers,
        )
        return mlrun.common.schemas.SecretsData(**result.json())

    def list_project_secret_keys(
        self,
        project: str,
        provider: Union[
            str, mlrun.common.schemas.SecretProviderName
        ] = mlrun.common.schemas.SecretProviderName.kubernetes,
        token: str = None,
    ) -> mlrun.common.schemas.SecretKeysData:
        """Retrieve project-context secret keys from Vault or Kubernetes.

        Note:
                This method for Vault functionality is currently in technical preview, and requires a HashiCorp Vault
                infrastructure properly set up and connected to the MLRun API server.

        :param project: The project name.
        :param provider: The name of the secrets-provider to work with. Accepts a
            :py:class:`~mlrun.common.schemas.secret.SecretProviderName` enum.
        :param token: Vault token to use for retrieving secrets. Only in use if ``provider`` is ``vault``.
            Must be a valid Vault token, with permissions to retrieve secrets of the project in question.
        """

        if (
            provider == mlrun.common.schemas.SecretProviderName.vault.value
            and not token
        ):
            raise MLRunInvalidArgumentError(
                "A vault token must be provided when accessing vault secrets"
            )

        path = f"projects/{project}/secret-keys"
        params = {"provider": provider}
        headers = (
            {mlrun.common.schemas.HeaderNames.secret_store_token: token}
            if provider == mlrun.common.schemas.SecretProviderName.vault.value
            else None
        )
        error_message = f"Failed retrieving secret keys {project}/{provider}"
        result = self.api_call(
            "GET",
            path,
            error_message,
            params=params,
            headers=headers,
        )
        return mlrun.common.schemas.SecretKeysData(**result.json())

    def delete_project_secrets(
        self,
        project: str,
        provider: Union[
            str, mlrun.common.schemas.SecretProviderName
        ] = mlrun.common.schemas.SecretProviderName.kubernetes,
        secrets: List[str] = None,
    ):
        """Delete project-context secrets from Kubernetes.

        :param project: The project name.
        :param provider: The name of the secrets-provider to work with. Currently only ``kubernetes`` is supported.
        :param secrets: A list of secret names to delete. An empty list will delete all secrets assigned
            to this specific project.
        """

        path = f"projects/{project}/secrets"
        params = {"provider": provider, "secret": secrets}
        error_message = f"Failed deleting secrets {project}/{provider}"
        self.api_call(
            "DELETE",
            path,
            error_message,
            params=params,
        )

    def create_user_secrets(
        self,
        user: str,
        provider: Union[
            str, mlrun.common.schemas.SecretProviderName
        ] = mlrun.common.schemas.SecretProviderName.vault,
        secrets: dict = None,
    ):
        """Create user-context secret in Vault. Please refer to :py:func:`create_project_secrets` for more details
        and status of this functionality.

        Note:
                This method is currently in technical preview, and requires a HashiCorp Vault infrastructure
                properly set up and connected to the MLRun API server.

        :param user: The user context for which to generate the infra and store secrets.
        :param provider: The name of the secrets-provider to work with. Currently only ``vault`` is supported.
        :param secrets: A set of secret values to store within the Vault.
        """
        path = "user-secrets"
        secrets_creation_request = mlrun.common.schemas.UserSecretCreationRequest(
            user=user,
            provider=provider,
            secrets=secrets,
        )
        body = secrets_creation_request.dict()
        error_message = f"Failed creating user secrets - {user}"
        self.api_call(
            "POST",
            path,
            error_message,
            body=dict_to_json(body),
        )

    @staticmethod
    def _validate_version_compatibility(server_version, client_version) -> bool:
        try:
            parsed_server_version = semver.VersionInfo.parse(server_version)
            parsed_client_version = semver.VersionInfo.parse(client_version)
        except ValueError:
            # This will mostly happen in dev scenarios when the version is unstable and such - therefore we're ignoring
            logger.warning(
                "Unable to parse server or client version. Assuming compatible",
                server_version=server_version,
                client_version=client_version,
            )
            return True
        if (parsed_server_version.major == 0 and parsed_server_version.minor == 0) or (
            parsed_client_version.major == 0 and parsed_client_version.minor == 0
        ):
            logger.warning(
                "Server or client version is unstable. Assuming compatible",
                server_version=server_version,
                client_version=client_version,
            )
            return True
        if parsed_server_version.major != parsed_client_version.major:
            logger.warning(
                "Server and client versions are incompatible",
                parsed_server_version=parsed_server_version,
                parsed_client_version=parsed_client_version,
            )
            return False
        if parsed_server_version.minor > parsed_client_version.minor + 2:
            logger.info(
                "Backwards compatibility might not apply between the server and client version",
                parsed_server_version=parsed_server_version,
                parsed_client_version=parsed_client_version,
            )
            return False
        if parsed_client_version.minor > parsed_server_version.minor:
            logger.warning(
                "Client version with higher version than server version isn't supported,"
                " align your client to the server version",
                parsed_server_version=parsed_server_version,
                parsed_client_version=parsed_client_version,
            )
            return False
        if parsed_server_version.minor != parsed_client_version.minor:
            logger.info(
                "Server and client versions are not the same but compatible",
                parsed_server_version=parsed_server_version,
                parsed_client_version=parsed_client_version,
            )
        return True

    def create_model_endpoint(
        self,
        project: str,
        endpoint_id: str,
        model_endpoint: Union[
            mlrun.model_monitoring.model_endpoint.ModelEndpoint, dict
        ],
    ):
        """
        Creates a DB record with the given model_endpoint record.

        :param project: The name of the project.
        :param endpoint_id: The id of the endpoint.
        :param model_endpoint: An object representing the model endpoint.
        """

        if isinstance(
            model_endpoint, mlrun.model_monitoring.model_endpoint.ModelEndpoint
        ):
            model_endpoint = model_endpoint.to_dict()

        path = f"projects/{project}/model-endpoints/{endpoint_id}"
        self.api_call(
            method="POST",
            path=path,
            body=dict_to_json(model_endpoint),
        )

    def delete_model_endpoint(
        self,
        project: str,
        endpoint_id: str,
    ):
        """
        Deletes the DB record of a given model endpoint, project and endpoint_id are used for lookup

        :param project: The name of the project
        :param endpoint_id: The id of the endpoint
        """

        path = f"projects/{project}/model-endpoints/{endpoint_id}"
        self.api_call(
            method="DELETE",
            path=path,
        )

    def list_model_endpoints(
        self,
        project: str,
        model: Optional[str] = None,
        function: Optional[str] = None,
        labels: List[str] = None,
        start: str = "now-1h",
        end: str = "now",
        metrics: Optional[List[str]] = None,
        top_level: bool = False,
        uids: Optional[List[str]] = None,
    ) -> List[mlrun.model_monitoring.model_endpoint.ModelEndpoint]:
        """
        Returns a list of `ModelEndpoint` objects. Each `ModelEndpoint` object represents the current state of a
        model endpoint. This functions supports filtering by the following parameters:
        1) model
        2) function
        3) labels
        4) top level
        5) uids
        By default, when no filters are applied, all available endpoints for the given project will be listed.

        In addition, this functions provides a facade for listing endpoint related metrics. This facade is time-based
        and depends on the 'start' and 'end' parameters. By default, when the metrics parameter is None, no metrics are
        added to the output of this function.

        :param project: The name of the project
        :param model: The name of the model to filter by
        :param function: The name of the function to filter by
        :param labels: A list of labels to filter by. Label filters work by either filtering a specific value of a
         label (i.e. list("key=value")) or by looking for the existence of a given key (i.e. "key")
        :param metrics: A list of metrics to return for each endpoint, read more in 'TimeMetric'
        :param start: The start time of the metrics. Can be represented by a string containing an RFC 3339
                                 time, a Unix timestamp in milliseconds, a relative time (`'now'` or
                                 `'now-[0-9]+[mhd]'`, where `m` = minutes, `h` = hours, and `'d'` =
                                 days), or 0 for the earliest time.
        :param end: The end time of the metrics. Can be represented by a string containing an RFC 3339
                                 time, a Unix timestamp in milliseconds, a relative time (`'now'` or
                                 `'now-[0-9]+[mhd]'`, where `m` = minutes, `h` = hours, and `'d'` =
                                 days), or 0 for the earliest time.
        :param top_level: if true will return only routers and endpoint that are NOT children of any router
        :param uids: if passed will return a list `ModelEndpoint` object with uid in uids
        """

        path = f"projects/{project}/model-endpoints"

        if labels and isinstance(labels, dict):
            labels = [f"{key}={value}" for key, value in labels.items()]

        response = self.api_call(
            method="GET",
            path=path,
            params={
                "model": model,
                "function": function,
                "label": labels or [],
                "start": start,
                "end": end,
                "metric": metrics or [],
                "top-level": top_level,
                "uid": uids,
            },
        )

        # Generate a list of a model endpoint dictionaries
        model_endpoints = response.json()["endpoints"]
        if model_endpoints:
            return [
                mlrun.model_monitoring.model_endpoint.ModelEndpoint.from_dict(obj)
                for obj in model_endpoints
            ]
        return []

    def get_model_endpoint(
        self,
        project: str,
        endpoint_id: str,
        start: Optional[str] = None,
        end: Optional[str] = None,
        metrics: Optional[List[str]] = None,
        feature_analysis: bool = False,
    ) -> mlrun.model_monitoring.model_endpoint.ModelEndpoint:
        """
        Returns a single `ModelEndpoint` object with additional metrics and feature related data.

        :param project:                    The name of the project
        :param endpoint_id:                The unique id of the model endpoint.
        :param start:                      The start time of the metrics. Can be represented by a string containing an
                                           RFC 3339 time, a Unix timestamp in milliseconds, a relative time (`'now'` or
                                           `'now-[0-9]+[mhd]'`, where `m` = minutes, `h` = hours, and `'d'` = days), or
                                           0 for the earliest time.
        :param end:                        The end time of the metrics. Can be represented by a string containing an
                                           RFC 3339 time, a Unix timestamp in milliseconds, a relative time (`'now'` or
                                           `'now-[0-9]+[mhd]'`, where `m` = minutes, `h` = hours, and `'d'` = days), or
                                           0 for the earliest time.
        :param metrics:                    A list of metrics to return for the model endpoint. There are pre-defined
                                           metrics for model endpoints such as predictions_per_second and
                                           latency_avg_5m but also custom metrics defined by the user. Please note that
                                           these metrics are stored in the time series DB and the results will be
                                           appeared under model_endpoint.spec.metrics.
        :param feature_analysis:           When True, the base feature statistics and current feature statistics will
                                           be added to the output of the resulting object.

        :return: A `ModelEndpoint` object.
        """

        path = f"projects/{project}/model-endpoints/{endpoint_id}"
        response = self.api_call(
            method="GET",
            path=path,
            params={
                "start": start,
                "end": end,
                "metric": metrics or [],
                "feature_analysis": feature_analysis,
            },
        )

        return mlrun.model_monitoring.model_endpoint.ModelEndpoint.from_dict(
            response.json()
        )

    def patch_model_endpoint(
        self,
        project: str,
        endpoint_id: str,
        attributes: dict,
    ):
        """
        Updates model endpoint with provided attributes.

        :param project: The name of the project.
        :param endpoint_id: The id of the endpoint.
        :param attributes: Dictionary of attributes that will be used for update the model endpoint. The keys
                           of this dictionary should exist in the target table. Note that the values should be
                           from type string or from a valid numerical type such as int or float.
                            More details about the model endpoint available attributes can be found under
                           :py:class:`~mlrun.common.schemas.ModelEndpoint`.

                           Example::

                                # Generate current stats for two features
                                current_stats = {'tvd_sum': 2.2,
                                                 'tvd_mean': 0.5,
                                                 'hellinger_sum': 3.6,
                                                 'hellinger_mean': 0.9,
                                                 'kld_sum': 24.2,
                                                 'kld_mean': 6.0,
                                                 'f1': {'tvd': 0.5, 'hellinger': 1.0, 'kld': 6.4},
                                                 'f2': {'tvd': 0.5, 'hellinger': 1.0, 'kld': 6.5}}

                                # Create attributes dictionary according to the required format
                                attributes = {`current_stats`: json.dumps(current_stats),
                                              `drift_status`: "DRIFT_DETECTED"}

        """

        attributes = {"attributes": _as_json(attributes)}
        path = f"projects/{project}/model-endpoints/{endpoint_id}"
        self.api_call(
            method="PATCH",
            path=path,
            params=attributes,
        )

    def create_hub_source(
        self, source: Union[dict, mlrun.common.schemas.IndexedHubSource]
    ):
        """
        Add a new hub source.

        MLRun maintains an ordered list of hub sources (“sources”) Each source has
        its details registered and its order within the list. When creating a new source, the special order ``-1``
        can be used to mark this source as last in the list. However, once the source is in the MLRun list,
        its order will always be ``>0``.

        The global hub source always exists in the list, and is always the last source
        (``order = -1``). It cannot be modified nor can it be moved to another order in the list.

        The source object may contain credentials which are needed to access the datastore where the source is stored.
        These credentials are not kept in the MLRun DB, but are stored inside a kubernetes secret object maintained by
        MLRun. They are not returned through any API from MLRun.

        Example::

            import mlrun.common.schemas

            # Add a private source as the last one (will be #1 in the list)
            private_source = mlrun.common.schemas.IndexedHubeSource(
                order=-1,
                source=mlrun.common.schemas.HubSource(
                    metadata=mlrun.common.schemas.HubObjectMetadata(
                        name="priv", description="a private source"
                    ),
                    spec=mlrun.common.schemas.HubSourceSpec(path="/local/path/to/source", channel="development")
                )
            )
            db.create_hub_source(private_source)

            # Add another source as 1st in the list - will push previous one to be #2
            another_source = mlrun.common.schemas.IndexedHubSource(
                order=1,
                source=mlrun.common.schemas.HubSource(
                    metadata=mlrun.common.schemas.HubObjectMetadata(
                        name="priv-2", description="another source"
                    ),
                    spec=mlrun.common.schemas.HubSourceSpec(
                        path="/local/path/to/source/2",
                        channel="development",
                        credentials={...}
                    )
                )
            )
            db.create_hub_source(another_source)

        :param source: The source and its order, of type
            :py:class:`~mlrun.common.schemas.hub.IndexedHubSource`, or in dictionary form.
        :returns: The source object as inserted into the database, with credentials stripped.
        """
        path = "hub/sources"
        if isinstance(source, mlrun.common.schemas.IndexedHubSource):
            source = source.dict()
        response = self.api_call(method="POST", path=path, json=source)
        return mlrun.common.schemas.IndexedHubSource(**response.json())

    def store_hub_source(
        self,
        source_name: str,
        source: Union[dict, mlrun.common.schemas.IndexedHubSource],
    ):
        """
        Create or replace a hub source.
        For an example of the source format and explanation of the source order logic,
        please see :py:func:`~create_hub_source`. This method can be used to modify the source itself or its
        order in the list of sources.

        :param source_name: Name of the source object to modify/create. It must match the ``source.metadata.name``
            parameter in the source itself.
        :param source: Source object to store in the database.
        :returns: The source object as stored in the DB.
        """
        path = f"hub/sources/{source_name}"
        if isinstance(source, mlrun.common.schemas.IndexedHubSource):
            source = source.dict()

        response = self.api_call(method="PUT", path=path, json=source)
        return mlrun.common.schemas.IndexedHubSource(**response.json())

    def list_hub_sources(self):
        """
        List hub sources in the MLRun DB.
        """
        path = "hub/sources"
        response = self.api_call(method="GET", path=path).json()
        results = []
        for item in response:
            results.append(mlrun.common.schemas.IndexedHubSource(**item))
        return results

    def get_hub_source(self, source_name: str):
        """
        Retrieve a hub source from the DB.

        :param source_name: Name of the hub source to retrieve.
        """
        path = f"hub/sources/{source_name}"
        response = self.api_call(method="GET", path=path)
        return mlrun.common.schemas.IndexedHubSource(**response.json())

    def delete_hub_source(self, source_name: str):
        """
        Delete a hub source from the DB.
        The source will be deleted from the list, and any following sources will be promoted - for example, if the
        1st source is deleted, the 2nd source will become #1 in the list.
        The global hub source cannot be deleted.

        :param source_name: Name of the hub source to delete.
        """
        path = f"hub/sources/{source_name}"
        self.api_call(method="DELETE", path=path)

    def get_hub_catalog(
        self,
        source_name: str,
        version: str = None,
        tag: str = None,
        force_refresh: bool = False,
    ):
        """
        Retrieve the item catalog for a specified hub source.
        The list of items can be filtered according to various filters, using item's metadata to filter.

        :param source_name: Name of the source.
        :param version: Filter items according to their version.
        :param tag: Filter items based on tag.
        :param force_refresh: Make the server fetch the catalog from the actual hub source,
            rather than rely on cached information which may exist from previous get requests. For example,
            if the source was re-built,
            this will make the server get the updated information. Default is ``False``.
        :returns: :py:class:`~mlrun.common.schemas.hub.HubCatalog` object, which is essentially a list
            of :py:class:`~mlrun.common.schemas.hub.HubItem` entries.
        """
        path = (f"hub/sources/{source_name}/items",)
        params = {
            "version": version,
            "tag": tag,
            "force-refresh": force_refresh,
        }
        response = self.api_call(method="GET", path=path, params=params)
        return mlrun.common.schemas.HubCatalog(**response.json())

    def get_hub_item(
        self,
        source_name: str,
        item_name: str,
        version: str = None,
        tag: str = "latest",
        force_refresh: bool = False,
    ):
        """
        Retrieve a specific hub item.

        :param source_name: Name of source.
        :param item_name: Name of the item to retrieve, as it appears in the catalog.
        :param version: Get a specific version of the item. Default is ``None``.
        :param tag: Get a specific version of the item identified by tag. Default is ``latest``.
        :param force_refresh: Make the server fetch the information from the actual hub
            source, rather than
            rely on cached information. Default is ``False``.
        :returns: :py:class:`~mlrun.common.schemas.hub.HubItem`.
        """
        path = (f"hub/sources/{source_name}/items/{item_name}",)
        params = {
            "version": version,
            "tag": tag,
            "force-refresh": force_refresh,
        }
        response = self.api_call(method="GET", path=path, params=params)
        return mlrun.common.schemas.HubItem(**response.json())

    def get_hub_asset(
        self,
        source_name: str,
        item_name: str,
        asset_name: str,
        version: str = None,
        tag: str = "latest",
    ):
        """
        Get hub asset from item.

        :param source_name: Name of source.
        :param item_name:   Name of the item which holds the asset.
        :param asset_name:  Name of the asset to retrieve.
        :param version: Get a specific version of the item. Default is ``None``.
        :param tag: Get a specific version of the item identified by tag. Default is ``latest``.

        :return: http response with the asset in the content attribute
        """
        path = (f"hub/sources/{source_name}/items/{item_name}/assets/{asset_name}",)
        params = {
            "version": version,
            "tag": tag,
        }
        response = self.api_call(method="GET", path=path, params=params)
        return response

    def verify_authorization(
        self,
        authorization_verification_input: mlrun.common.schemas.AuthorizationVerificationInput,
    ):
        """Verifies authorization for the provided action on the provided resource.

        :param authorization_verification_input: Instance of
            :py:class:`~mlrun.common.schemas.AuthorizationVerificationInput` that includes all the needed parameters for
            the auth verification
        """
        error_message = "Authorization check failed"
        self.api_call(
            "POST",
            "authorization/verifications",
            error_message,
            body=dict_to_json(authorization_verification_input.dict()),
        )

    def trigger_migrations(self) -> Optional[mlrun.common.schemas.BackgroundTask]:
        """Trigger migrations (will do nothing if no migrations are needed) and wait for them to finish if actually
        triggered
        :returns: :py:class:`~mlrun.common.schemas.BackgroundTask`.
        """
        response = self.api_call(
            "POST",
            "operations/migrations",
            "Failed triggering migrations",
        )
        if response.status_code == http.HTTPStatus.ACCEPTED:
            background_task = mlrun.common.schemas.BackgroundTask(**response.json())
            return self._wait_for_background_task_to_reach_terminal_state(
                background_task.metadata.name
            )
        return None

    def set_run_notifications(
        self,
        project: str,
        run_uid: str,
        notifications: typing.List[mlrun.model.Notification] = None,
    ):
        """
        Set notifications on a run. This will override any existing notifications on the run.
        :param project: Project containing the run.
        :param run_uid: UID of the run.
        :param notifications: List of notifications to set on the run. Default is an empty list.
        """
        notifications = notifications or []

        self.api_call(
            "PUT",
            f"projects/{project}/runs/{run_uid}/notifications",
            f"Failed to set notifications on run. uid={run_uid}, project={project}",
            json={
                "notifications": [
                    notification.to_dict() for notification in notifications
                ],
            },
        )

    def set_schedule_notifications(
        self,
        project: str,
        schedule_name: str,
        notifications: typing.List[mlrun.model.Notification] = None,
    ):
        """
        Set notifications on a schedule. This will override any existing notifications on the schedule.
        :param project: Project containing the schedule.
        :param schedule_name: Name of the schedule.
        :param notifications: List of notifications to set on the schedule. Default is an empty list.
        """
        notifications = notifications or []

        self.api_call(
            "PUT",
            f"projects/{project}/schedules/{schedule_name}/notifications",
            f"Failed to set notifications on schedule. schedule={schedule_name}, project={project}",
            json={
                "notifications": [
                    notification.to_dict() for notification in notifications
                ],
            },
        )

    def store_run_notifications(
        self,
        notification_objects: typing.List[mlrun.model.Notification],
        run_uid: str,
        project: str = None,
        mask_params: bool = True,
    ):
        """
        For internal use.
        The notification mechanism may run "locally" for certain runtimes.
        However, the updates occur in the API so nothing to do here.
        """
        pass

    def submit_workflow(
        self,
        project: str,
        name: str,
        workflow_spec: Union[
            mlrun.projects.pipelines.WorkflowSpec,
            mlrun.common.schemas.WorkflowSpec,
            dict,
        ],
        arguments: Optional[Dict] = None,
        artifact_path: Optional[str] = None,
        source: Optional[str] = None,
        run_name: Optional[str] = None,
        namespace: Optional[str] = None,
    ):
        """
        Submitting workflow for a remote execution.

        :param project:         project name
        :param name:            workflow name
        :param workflow_spec:   the workflow spec to execute
        :param arguments:       arguments for the workflow
        :param artifact_path:   artifact target path of the workflow
        :param source:          source url of the project
        :param run_name:        run name to override the default: 'workflow-runner-<workflow name>'
        :param namespace:       kubernetes namespace if other than default

        :returns:    :py:class:`~mlrun.common.schemas.WorkflowResponse`.
        """
        image = (
            workflow_spec.image
            if hasattr(workflow_spec, "image")
            else workflow_spec.get("image", None)
        )
        req = {
            "arguments": arguments,
            "artifact_path": artifact_path,
            "source": source,
            "run_name": run_name,
            "namespace": namespace,
        }
        if isinstance(workflow_spec, mlrun.common.schemas.WorkflowSpec):
            req["spec"] = workflow_spec.dict()
        elif isinstance(workflow_spec, mlrun.projects.pipelines.WorkflowSpec):
            req["spec"] = workflow_spec.to_dict()
        else:
            req["spec"] = workflow_spec
        req["spec"]["image"] = image
        response = self.api_call(
            "POST",
            f"projects/{project}/workflows/{name}/submit",
            json=req,
        )
        return mlrun.common.schemas.WorkflowResponse(**response.json())

    def get_workflow_id(
        self,
        project: str,
        name: str,
        run_id: str,
        engine: str = "",
    ):
        """
        Retrieve workflow id from the uid of the workflow runner.

        :param project: project name
        :param name:    workflow name
        :param run_id:  the id of the workflow runner - the job that runs the workflow
        :param engine:  pipeline runner

        :returns:   :py:class:`~mlrun.common.schemas.GetWorkflowResponse`.
        """
        params = {}
        if engine:
            params["engine"] = engine
        response = self.api_call(
            "GET",
            f"projects/{project}/workflows/{name}/runs/{run_id}",
            params=params,
        )
        return mlrun.common.schemas.GetWorkflowResponse(**response.json())

    def load_project(
        self,
        name: str,
        url: str,
        secrets: Optional[Dict] = None,
        save_secrets: bool = True,
    ) -> str:
        """
        Loading a project remotely from the given source.
        :param name:            project name
        :param url:             git or tar.gz or .zip sources archive path e.g.:
                                git://github.com/mlrun/demo-xgb-project.git
                                http://mysite/archived-project.zip
                                The git project should include the project yaml file.
        :param secrets:         Secrets to store in project in order to load it from the provided url.
                                For more information see :py:func:`mlrun.load_project` function.
        :param save_secrets:    Whether to store secrets in the loaded project.
                                Setting to False will cause waiting for the process completion.

        :returns:               The terminal state of load project process.
        """
        params = {"url": url}
        body = None
        if secrets:
            provider = mlrun.common.schemas.SecretProviderName.kubernetes
            secrets_input = mlrun.common.schemas.SecretsData(
                provider=provider, secrets=secrets
            )
            body = secrets_input.dict()
        response = self.api_call(
            "POST", f"projects/{name}/load", params=params, body=dict_to_json(body)
        )
        response = response.json()
        run = mlrun.RunObject.from_dict(response["data"])
        state, _ = run.logs()

        if secrets and not save_secrets:
            self.delete_project_secrets(project=name, secrets=list(secrets.keys()))
            if state != "completed":
                logger.error("Load project task failed, deleting project")
                self.delete_project(name, mlrun.common.schemas.DeletionStrategy.cascade)

        return state

    def get_datastore_profile(
        self, name: str, project: str
    ) -> Optional[mlrun.common.schemas.DatastoreProfile]:
        project = project or config.default_project
        path = self._path_of("projects", project, "datastore_profiles") + f"/{name}"

        res = self.api_call(method="GET", path=path)
        if res and res._content:
            public_wrapper = json.loads(res._content)
            datastore = DatastoreProfile2Json.create_from_json(
                public_json=public_wrapper["body"]
            )
            return datastore
        return None

    def delete_datastore_profile(self, name: str, project: str):
        pass

    def list_datastore_profile(
        self, project: str
    ) -> List[mlrun.common.schemas.DatastoreProfile]:
        pass

    def store_datastore_profile(
        self, profile: mlrun.common.schemas.DatastoreProfile, project: str
    ):
        """
        Create or replace a datastore profile.
        :returns: None
        """
        project = project or config.default_project
        path = self._path_of("projects", project, "datastore_profiles")

        self.api_call(method="PUT", path=path, body=json.dumps(profile.dict()))


def _as_json(obj):
    fn = getattr(obj, "to_json", None)
    if fn:
        return fn()
    return dict_to_json(obj)<|MERGE_RESOLUTION|>--- conflicted
+++ resolved
@@ -441,14 +441,11 @@
             )
             config.function = server_cfg.get("function") or config.function
             config.httpdb.logs = server_cfg.get("logs") or config.httpdb.logs
-<<<<<<< HEAD
             config.tracking = server_cfg.get("tracking") or config.tracking
-=======
             config.model_endpoint_monitoring.store_type = (
                 server_cfg.get("model_endpoint_monitoring_store_type")
                 or config.model_endpoint_monitoring.store_type
             )
->>>>>>> 068ebf03
 
         except Exception as exc:
             logger.warning(
