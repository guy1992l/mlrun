--- conflicted
+++ resolved
@@ -212,12 +212,7 @@
         self._pipeline = None
         self._functions = {}
         self._artifacts = {}
-<<<<<<< HEAD
         self._projects = {}
-=======
-        self._project_name = None
-        self._project = None
->>>>>>> 09d95eb5
         self._runs = {}
 
     def reset(self):
@@ -301,22 +296,10 @@
         self._projects[name] = project
 
     def get_project(self, name):
-<<<<<<< HEAD
         if name in self._projects:
             return mlrun.projects.MlrunProject.from_dict(struct=self._projects[name])
         else:
-            raise mlrun.errors.MLRunNotFoundError("Project not found")
-=======
-        if self._project_name and name == self._project_name:
-            return self._project
-
-        elif name == config.default_project and not self._project:
-            project = mlrun.projects.MlrunProject(name)
-            self.store_project(name, project)
-            return project
-
-        raise mlrun.errors.MLRunNotFoundError(f"Project '{name}' not found")
->>>>>>> 09d95eb5
+            raise mlrun.errors.MLRunNotFoundError("Project '{name}' not found")
 
     def create_project(
         self,
